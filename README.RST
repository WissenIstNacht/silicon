--- conflicted
+++ resolved
@@ -1,17 +1,7 @@
-<<<<<<< HEAD
-.. image:: https://bitbucket.org/semperproject/silicon/raw/tip/docs/logo_name.png
-   :alt: Silicon logo
-   :align: center
-
-Silicon is a symbolic-execution-based verifier for Sil, the Simple Intermediate Language. Thanks to Implicit Dynamic Frames, it rocks every heap from Zurich to Auckland and back. Check it out!
-
-New to Silicon? `The wiki <https://bitbucket.org/viperproject/silicon/wiki/Home>`_ will help you to get started.
-=======
-.. image:: https://bitbucket.org/semperproject/silicon/raw/tip/docs/logo_name.png
-   :alt: Silicon logo
-   :align: center
-
-Silicon is a symbolic-execution-based verifier for the Silver intermediate verification language. Thanks to Implicit Dynamic Frames, it rocks every heap from Zurich to Auckland and back. Check it out!
-
-New to Silicon? `The wiki <https://bitbucket.org/semperproject/silicon/wiki/Home>`_ will help you to get started.
->>>>>>> 226dce31
+.. image:: https://bitbucket.org/semperproject/silicon/raw/tip/docs/logo_name.png
+   :alt: Silicon logo
+   :align: center
+
+Silicon is a symbolic-execution-based verifier for the Silver intermediate verification language. Thanks to Implicit Dynamic Frames, it rocks every heap from Zurich to Auckland and back. Check it out!
+
+New to Silicon? `The wiki <https://bitbucket.org/viperproject/silicon/wiki/Home>`_ will help you to get started.