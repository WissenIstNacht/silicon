--- conflicted
+++ resolved
@@ -8,40 +8,23 @@
 package silicon
 
 import com.weiglewilczek.slf4s.Logging
-<<<<<<< HEAD
 import util.control.Breaks._
 import silver.verifier.errors.{ContractNotWellformed, PostconditionViolated, Internal, FunctionNotWellformed,
     PredicateNotWellformed, MagicWandNotWellformed}
-=======
-import silver.verifier.errors.{ContractNotWellformed, PostconditionViolated, PredicateNotWellformed}
->>>>>>> 3dfcf68a
 import silver.components.StatefulComponent
 import silver.ast.utility.{Nodes, Visitor}
 import interfaces.{Evaluator, Producer, Consumer, Executor, VerificationResult, Success, Failure}
 import interfaces.decider.Decider
 import interfaces.state.{Store, Heap, PathConditions, State, StateFactory, StateFormatter, HeapCompressor, Chunk}
 import interfaces.state.factoryUtils.Ø
-<<<<<<< HEAD
 import state.{terms, SymbolConvert}
-=======
-import state.{terms, SymbolConvert, DirectChunk, DefaultContext}
->>>>>>> 3dfcf68a
 import state.terms.{sorts, Sort, DefaultFractionalPermissions}
-import theories.{FunctionsSupporter, DomainsEmitter, SetsEmitter, MultisetsEmitter, SequencesEmitter}
-import reporting.Bookkeeper
+import theories.{DomainsEmitter, SetsEmitter, MultisetsEmitter, SequencesEmitter}
+import reporting.{DefaultContext, Bookkeeper}
 import decider.PreambleFileEmitter
 import supporters.MagicWandSupporter
 
 trait AbstractElementVerifier[ST <: Store[ST],
-<<<<<<< HEAD
-                              H <: Heap[H], PC <: PathConditions[PC],
-														  S <: State[ST, H, S]]
-    extends Logging
-		   with Evaluator[DefaultFractionalPermissions, ST, H, S, DefaultContext[H]]
-		   with Producer[DefaultFractionalPermissions, ST, H, S, DefaultContext[H]]
-		   with Consumer[DefaultFractionalPermissions, Chunk, ST, H, S, DefaultContext[H]]
-		   with Executor[ast.CFGBlock, ST, H, S, DefaultContext[H]] {
-=======
 														 H <: Heap[H], PC <: PathConditions[PC],
 														 S <: State[ST, H, S]]
 		extends Logging
@@ -50,9 +33,8 @@
 		   with Consumer[DefaultFractionalPermissions, DirectChunk, ST, H, S, DefaultContext]
 		   with Executor[ast.CFGBlock, ST, H, S, DefaultContext]
        with FunctionsSupporter[ST, H, PC, S] {
->>>>>>> 3dfcf68a
-
-  private type C = DefaultContext[H]
+
+  private type C = DefaultContext
 
   /*protected*/ val config: Config
 
@@ -65,13 +47,7 @@
   /*protected*/ val stateFormatter: StateFormatter[ST, H, S, String]
   /*protected*/ val symbolConverter: SymbolConvert
 
-<<<<<<< HEAD
-  def verify(program: ast.Program, member: ast.Member): VerificationResult = {
-    val c = DefaultContext[H](program)
-
-=======
   def verify(program: ast.Program, member: ast.Member, c: C): VerificationResult = {
->>>>>>> 3dfcf68a
     member match {
       case m: ast.Method => verify(m, c)
       case f: ast.ProgramFunction => sys.error("Functions unexpected at this point, should have been handled already")
@@ -174,42 +150,6 @@
                   Success()))})})}
   }
 
-<<<<<<< HEAD
-  def verify(function: ast.ProgramFunction, c: C): VerificationResult = {
-    logger.debug("\n\n" + "-" * 10 + " FUNCTION " + function.name + "-" * 10 + "\n")
-    decider.prover.logComment("%s %s %s".format("-" * 10, function.name, "-" * 10))
-
-    val ins = function.formalArgs.map(_.localVar)
-    val out = function.result
-
-    val γ = Γ((out, fresh(out)) +: ins.map(v => (v, fresh(v))))
-    val σ = Σ(γ, Ø, Ø)
-
-    val postError = (offendingNode: ast.Expression) => PostconditionViolated(offendingNode, function)
-    val malformedError = (_: ast.Expression) => FunctionNotWellformed(function)
-    val internalError = (offendingNode: ast.Expression) => Internal(offendingNode)
-
-    /* TODO:
-     *  - Improve error message in case the ensures-clause is not well-defined
-     */
-
-    /* Produce includes well-formedness check */
-    inScope {(
-         inScope {
-            produces(σ, fresh, terms.FullPerm(), function.pres ++ function.posts, malformedError, c)((_, c2) =>
-              Success())}
-      && inScope {
-          produces(σ, fresh, terms.FullPerm(), function.pres, internalError, c)((σ1, c2) =>
-               inScope {
-                 checkWandsAreSelfFraming(σ1.γ, σ1.h, function, c2)}
-            && inScope {
-                 eval(σ1, function.exp, FunctionNotWellformed(function), c2)((tB, c3) =>
-                    consumes(σ1 \+ (out, tB), terms.FullPerm(), function.posts, postError, c3)((_, _, _, c4) =>
-                      Success()))})})}
-  }
-
-=======
->>>>>>> 3dfcf68a
   def verify(predicate: ast.Predicate, c: C): VerificationResult = {
     logger.debug("\n\n" + "-" * 10 + " PREDICATE " + predicate.name + "-" * 10 + "\n")
     decider.prover.logComment("%s %s %s".format("-" * 10, predicate.name, "-" * 10))
@@ -246,13 +186,9 @@
        with DefaultProducer[ST, H, PC, S]
        with DefaultConsumer[ST, H, PC, S]
        with DefaultExecutor[ST, H, PC, S]
-<<<<<<< HEAD
-       with DefaultBrancher[ST, H, PC, S, DefaultContext[H]]
-       with MagicWandSupporter[ST, H, PC, S]
-=======
        with DefaultBrancher[ST, H, PC, S, DefaultContext]
        with DefaultJoiner[ST, H, PC, S]
->>>>>>> 3dfcf68a
+       with MagicWandSupporter[ST, H, PC, S]
        with Logging
 
 trait AbstractVerifier[ST <: Store[ST],
@@ -262,7 +198,7 @@
     extends StatefulComponent
        with Logging {
 
-  /*protected*/ def decider: Decider[DefaultFractionalPermissions, ST, H, PC, S, DefaultContext[H]]
+  /*protected*/ def decider: Decider[DefaultFractionalPermissions, ST, H, PC, S, DefaultContext]
   /*protected*/ def config: Config
   /*protected*/ def bookkeeper: Bookkeeper
   /*protected*/ def preambleEmitter: PreambleFileEmitter[String, String]
@@ -394,12 +330,11 @@
                       H <: Heap[H] : Manifest,
                       PC <: PathConditions[PC],
 											S <: State[ST, H, S]]
-<<<<<<< HEAD
     (val config: Config,
      val decider: Decider[DefaultFractionalPermissions, ST, H, PC, S, DefaultContext[H]],
      val stateFactory: StateFactory[ST, H, S],
      val symbolConverter: SymbolConvert,
-     val preambleEmitter: PreambleFileEmitter[_],
+     val preambleEmitter: PreambleFileEmitter[String, String],
      val sequencesEmitter: SequencesEmitter,
      val setsEmitter: SetsEmitter,
      val multisetsEmitter: MultisetsEmitter,
@@ -409,21 +344,6 @@
 //     val magicWandSupporter: MagicWandSupporter[ST, H, PC, S, DefaultContext[H]],
      val stateUtils: StateUtils[ST, H, PC, S, DefaultContext[H]],
      val bookkeeper: Bookkeeper)
-=======
-		(	val config: Config,
-			val decider: Decider[DefaultFractionalPermissions, ST, H, PC, S, DefaultContext],
-			val stateFactory: StateFactory[ST, H, S],
-			val symbolConverter: SymbolConvert,
-      val preambleEmitter: PreambleFileEmitter[String, String],
-      val sequencesEmitter: SequencesEmitter,
-      val setsEmitter: SetsEmitter,
-      val multisetsEmitter: MultisetsEmitter,
-			val domainsEmitter: DomainsEmitter,
-			val stateFormatter: StateFormatter[ST, H, S, String],
-			val heapCompressor: HeapCompressor[ST, H, S],
-      val stateUtils: StateUtils[ST, H, PC, S, DefaultContext],
-			val bookkeeper: Bookkeeper)
->>>>>>> 3dfcf68a
 		extends AbstractVerifier[ST, H, PC, S]
        with Logging {
 
