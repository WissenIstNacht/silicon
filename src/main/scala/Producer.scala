/*
 * This Source Code Form is subject to the terms of the Mozilla Public
 * License, v. 2.0. If a copy of the MPL was not distributed with this
 * file, You can obtain one at http://mozilla.org/MPL/2.0/.
 */

package viper
package silicon

import com.weiglewilczek.slf4s.Logging
import silver.ast
import silver.verifier.PartialVerificationError
import interfaces.state.{StateFactory, Store, Heap, PathConditions, State, StateFormatter}
import interfaces.{Failure, Producer, Consumer, Evaluator, VerificationResult}
import interfaces.decider.Decider
import reporting.Bookkeeper
import state.{DefaultContext, DirectFieldChunk, DirectPredicateChunk, SymbolConvert, DirectChunk}
import state.terms._
import supporters.{LetHandler, Brancher, ChunkSupporter, QuantifiedChunkSupporter}
import viper.silver.ast.QuantifiedPermissionSupporter

trait DefaultProducer[ST <: Store[ST],
                      H <: Heap[H],
                      PC <: PathConditions[PC],
                      S <: State[ST, H, S]]
    extends Producer[ST, H, S, DefaultContext]
    { this: Logging with Evaluator[ST, H, S, DefaultContext]
                    with Consumer[DirectChunk, ST, H, S, DefaultContext]
                    with Brancher[ST, H, S, DefaultContext]
                    with ChunkSupporter[ST, H, PC, S]
                    with LetHandler[ST, H, S, DefaultContext] =>

  private type C = DefaultContext

  protected val decider: Decider[ST, H, PC, S, C]
  import decider.{fresh, assume}

  protected val stateFactory: StateFactory[ST, H, S]
  import stateFactory._

  protected val symbolConverter: SymbolConvert
  import symbolConverter.toSort

  protected val quantifiedChunkSupporter: QuantifiedChunkSupporter[ST, H, PC, S]
  protected val stateFormatter: StateFormatter[ST, H, S, String]
  protected val bookkeeper: Bookkeeper
  protected val config: Config

  def produce(σ: S,
              sf: Sort => Term,
              p: Term,
              φ: ast.Exp,
              pve: PartialVerificationError,
              c: C)
             (Q: (S, C) => VerificationResult)
             : VerificationResult =

    produce2(σ, sf, p, φ.whenInhaling, pve, c)((h, c1) =>
      Q(σ \ h, c1))

  def produces(σ: S,
               sf: Sort => Term,
               p: Term,
               φs: Seq[ast.Exp],
               pvef: ast.Exp => PartialVerificationError,
               c: C)
              (Q: (S, C) => VerificationResult)
              : VerificationResult = {

    /* Note: Produces(φs) allows more fine-grained error reporting when compared
     * to produce(BigAnd(φs)) because with produces, each φ in φs can be
     * produced with its own PartialVerificationError. The two differ in
     * behaviour, though, because producing a list of, e.g., preconditions, with
     * produce results in more explicit conjunctions, and thus in more
     * combine-terms, which can affect the snapshot structure of predicates and
     * functions.
     */

    if (φs.isEmpty)
      Q(σ, c)
    else {
      val φ = φs.head.whenInhaling

      if (φs.tail.isEmpty)
        produce(σ, sf, p, φ, pvef(φ), c)(Q)
      else {
        produce(σ, sf, p, φ, pvef(φ), c)((σ1, c1) => {
          produces(σ1, sf, p, φs.tail, pvef, c1)(Q)})
      }
    }
  }

  private def produce2(σ: S,
                       sf: Sort => Term,
                       p: Term,
                       φ: ast.Exp,
                       pve: PartialVerificationError,
                       c: C)
                      (Q: (H, C) => VerificationResult)
                      : VerificationResult = {

    if (!φ.isInstanceOf[ast.And]) {
      logger.debug(s"\nPRODUCE ${φ.pos}: $φ")
      logger.debug(stateFormatter.format(σ))
    }

    val produced = φ match {
      case ast.And(a0, a1) if !φ.isPure =>
        val s = sf(sorts.Snap)

        val (s0, s1) =
          if (c.snapshotRecorder.isEmpty) {
            val _s0 = mkSnap(a0, c.program)
            val _s1 = mkSnap(a1, c.program)

            val snapshotEq = (s, _s0, _s1) match {
              case (Unit, Unit, Unit) => True()
              case (Unit, _, _) => sys.error("Unexpected equality between $s and (${_s0}, ${_s1})")
              case _ => s === Combine(_s0, _s1)
            }

            assume(snapshotEq)

            (_s0, _s1)
          } else {
            val _s0 = First(s)
            val _s1 = Second(s)

            (_s0, _s1)
          }

        val sf0 = (sort: Sort) => s0.convert(sort)
        val sf1 = (sort: Sort) => s1.convert(sort)

        produce2(σ, sf0, p, a0, pve, c)((h1, c1) => {
          produce2(σ \ h1, sf1, p, a1, pve, c1)((h2, c2) =>
            Q(h2, c2))})

      case ast.Implies(e0, a0) if !φ.isPure =>
        eval(σ, e0, pve, c)((t0, c1) =>
          branch(σ, t0, c1,
            (c2: C) => produce2(σ, sf, p, a0, pve, c2)(Q),
            (c2: C) => Q(σ.h, c2)))

      case ast.CondExp(e0, a1, a2) if !φ.isPure =>
        eval(σ, e0, pve, c)((t0, c1) =>
          branch(σ, t0, c1,
            (c2: C) => produce2(σ, sf, p, a1, pve, c2)(Q),
            (c2: C) => produce2(σ, sf, p, a2, pve, c2)(Q)))

      case let: ast.Let if !let.isPure =>
        handle[ast.Exp](σ, let, pve, c)((γ1, body, c1) =>
          produce2(σ \+ γ1, sf, p, body, pve, c1)(Q))

      case acc @ ast.FieldAccessPredicate(ast.FieldAccess(eRcvr, field), gain) =>
        def addNewChunk(h: H, rcvr: Term, s: Term, p: Term, c: C): (H, C) =
          if (quantifiedChunkSupporter.isQuantifiedFor(σ.h, field.name)) {
            val (fvf, optFvfDef) = quantifiedChunkSupporter.createFieldValueFunction(field, rcvr, s)
            optFvfDef.foreach(fvfDef => assume(fvfDef.domainDefinition :: fvfDef.valueDefinition :: Nil))
            val ch = quantifiedChunkSupporter.createSingletonQuantifiedChunk(rcvr, field.name, fvf, p)
            (h + ch, c)
          } else {
            val ch = DirectFieldChunk(rcvr, field.name, s, p)
            val (h1, c1) = chunkSupporter.produce(σ, h, ch, c)
            (h1, c1)
          }

        eval(σ, eRcvr, pve, c)((tRcvr, c1) => {
          assume(tRcvr !== Null())
          eval(σ, gain, pve, c1)((pGain, c2) => {
            val s = sf(toSort(field.typ))
            val pNettoGain = PermTimes(pGain, p)
            val (h1, c3) = addNewChunk(σ.h, tRcvr, s, pNettoGain, c2)
            Q(h1, c3)})})

      case acc @ ast.PredicateAccessPredicate(ast.PredicateAccess(eArgs, predicateName), gain) =>
        val predicate = c.program.findPredicate(predicateName)
        evals(σ, eArgs, pve, c)((tArgs, c1) =>
          eval(σ, gain, pve, c1)((pGain, c2) => {
            val s = sf(predicate.body.map(getOptimalSnapshotSort(_, c.program)._1).getOrElse(sorts.Snap))
            val pNettoGain = PermTimes(pGain, p)
            val ch = DirectPredicateChunk(predicate.name, tArgs, s.convert(sorts.Snap), pNettoGain)
            val (h1, c3) = chunkSupporter.produce(σ, σ.h, ch, c2)
            Q(h1, c3)}))

      case QuantifiedPermissionSupporter.ForallRefPerm(qvar, cond, rcvr, field, gain, _, _) =>
        val tQVar = decider.fresh(qvar.name, toSort(qvar.typ))
        val γQVar = Γ(ast.LocalVar(qvar.name)(qvar.typ), tQVar)
        val σQVar = σ \+ γQVar
        val πPre = decider.π
        val c0 = c.copy(quantifiedVariables = tQVar +: c.quantifiedVariables)
        decider.locally[(Set[Term], Term, Term, Term, C)](QB =>
          eval(σQVar, cond, pve, c0)((tCond, c1) => {
            assume(tCond)
            val c1a = c1.copy(branchConditions = tCond +: c1.branchConditions)
            eval(σQVar, rcvr, pve, c1a)((tRcvr, c2) =>
              eval(σQVar, gain, pve, c2)((tGain, c3) => {
                val πDelta = decider.π -- πPre - tCond /* Removing tCond is crucial since it is not an auxiliary term */
                val πAux = state.utils.extractAuxiliaryTerms(πDelta, Forall, tQVar :: Nil)
                val c4 = c3.copy(quantifiedVariables = c.quantifiedVariables,
                                 branchConditions = c.branchConditions)
                QB(πAux, tCond, tRcvr, tGain, c4)}))})
        ){case (πAux, tCond, tRcvr, pGain, c1) =>
          assume(πAux)
          val snap = sf(sorts.FieldValueFunction(toSort(field.typ)))
          val hints = quantifiedChunkSupporter.extractHints(Some(tQVar), Some(tCond), tRcvr)
          val (ch, invFct) = quantifiedChunkSupporter.createQuantifiedChunk(tQVar, tRcvr, field, snap, PermTimes(pGain, p), tCond, c.snapshotRecorder.fold(Seq[Var]())(_.functionArgs))
          assume(invFct.definitionalAxioms)
          val ch1 = ch.copy(hints = hints)
//          val domainDefAxioms = quantifiedChunkSupporter.domainDefinitionAxioms(field, tQVar, tCond, tRcvr, snap, invFct)
//          assume(domainDefAxioms)
          val tNonNullQuant = quantifiedChunkSupporter.receiverNonNullAxiom(tQVar, tCond, tRcvr, PermTimes(pGain, p))
          assume(Set[Term](PermLess(NoPerm(), pGain), tNonNullQuant))
          val (h, fvfDefs) =
            if(quantifiedChunkSupporter.isQuantifiedFor(σ.h, field.name)) (σ.h, Nil)
            else quantifiedChunkSupporter.quantifyChunksForField(σ.h, field)
          fvfDefs foreach (fvfDef => assume(fvfDef.domainDefinition :: fvfDef.valueDefinition :: Nil))
          val c2 = c1.snapshotRecorder match {
            case Some(sr) =>
              val sr1 = sr.recordQPTerms(Nil, c1.branchConditions, invFct.definitionalAxioms)
              c1.copy(snapshotRecorder = Some(sr1))
            case None =>
              c1}
          Q(h + ch1, c2)}

      case _: ast.InhaleExhaleExp =>
        Failure[ST, H, S](utils.consistency.createUnexpectedInhaleExhaleExpressionError(φ))

      /* Any regular expressions, i.e. boolean and arithmetic. */
      case _ =>
        eval(σ, φ, pve, c)((t, c1) => {
          assume(t)
          Q(σ.h, c1)})
    }

    produced
  }

  private def getOptimalSnapshotSort(φ: ast.Exp, program: ast.Program, visited: Seq[String] = Nil)
                                    : (Sort, Boolean) =

    φ match {
      case _ if φ.isPure =>
        (sorts.Snap, true)

      case ast.AccessPredicate(locacc, _) => locacc match {
        case fa: ast.FieldAccess =>
          (toSort(fa.field.typ), false)

        case pa: ast.PredicateAccess =>
          if (!visited.contains(pa.predicateName)) {
            program.findPredicate(pa.predicateName).body match {
              case None => (sorts.Snap, false)
              case Some(body) => getOptimalSnapshotSort(body, program, pa.predicateName +: visited)
            }
          } else
          /* We detected a cycle in the predicate definition and thus stop
           * inspecting the predicate bodies.
           */
            (sorts.Snap, false)
      }

      case ast.Implies(e0, φ1) =>
        /* φ1 must be impure, otherwise the first case would have applied. */
        getOptimalSnapshotSort(φ1, program, visited)

      case ast.And(φ1, φ2) =>
        /* At least one of φ1, φ2 must be impure, otherwise ... */
        getOptimalSnapshotSortFromPair(φ1, φ2, () => (sorts.Snap, false), program, visited)

      case ast.CondExp(_, φ1, φ2) =>
        /* At least one of φ1, φ2 must be impure, otherwise ... */

        def findCommonSort() = {
          val (s1, isPure1) = getOptimalSnapshotSort(φ1, program, visited)
          val (s2, isPure2) = getOptimalSnapshotSort(φ2, program, visited)
          val s = if (s1 == s2) s1 else sorts.Snap
          val isPure = isPure1 && isPure2
          (s, isPure)
        }

        getOptimalSnapshotSortFromPair(φ1, φ2, findCommonSort, program, visited)

      case ast.Forall(_, _, ast.Implies(_, ast.FieldAccessPredicate(ast.FieldAccess(_, f), _))) =>
      (sorts.FieldValueFunction(toSort(f.typ)), false)

      case _ =>
        (sorts.Snap, false)
    }

  private def getOptimalSnapshotSortFromPair(φ1: ast.Exp,
                                             φ2: ast.Exp,
                                             fIfBothPure: () => (Sort, Boolean),
                                             program: ast.Program,
                                             visited: Seq[String])
                                            : (Sort, Boolean) = {

<<<<<<< HEAD
    if (φ1.isPure && !φ2.isPure) getOptimalSnapshotSort(φ2, program, visited)
    else if (!φ1.isPure && φ2.isPure) getOptimalSnapshotSort(φ1, program, visited)
    else fIfBothPure()
    }
=======
    if (φ1.isPure && φ2.isPure) fIfBothPure()
    else (sorts.Snap, false)
  }
>>>>>>> fbe39666

  private def mkSnap(φ: ast.Exp, program: ast.Program, visited: Seq[String] = Nil): Term =
    getOptimalSnapshotSort(φ, program, visited) match {
      case (sorts.Snap, true) => Unit
      case (sort, _) => fresh(sort)
    }
}<|MERGE_RESOLUTION|>--- conflicted
+++ resolved
@@ -295,16 +295,9 @@
                                              visited: Seq[String])
                                             : (Sort, Boolean) = {
 
-<<<<<<< HEAD
-    if (φ1.isPure && !φ2.isPure) getOptimalSnapshotSort(φ2, program, visited)
-    else if (!φ1.isPure && φ2.isPure) getOptimalSnapshotSort(φ1, program, visited)
-    else fIfBothPure()
-    }
-=======
     if (φ1.isPure && φ2.isPure) fIfBothPure()
     else (sorts.Snap, false)
-  }
->>>>>>> fbe39666
+    }
 
   private def mkSnap(φ: ast.Exp, program: ast.Program, visited: Seq[String] = Nil): Term =
     getOptimalSnapshotSort(φ, program, visited) match {
