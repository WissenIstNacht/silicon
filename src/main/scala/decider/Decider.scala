package semper
package silicon
package decider

import scala.util.Properties.envOrNone
import com.weiglewilczek.slf4s.Logging
import sil.verifier.{PartialVerificationError, DependencyNotFoundError}
import sil.verifier.reasons.InsufficientPermission
import interfaces.decider.{Decider, Prover, Unsat}
import interfaces.{Success, Failure, VerificationResult}
import interfaces.state._
import interfaces.reporting.{TraceView, Context}
import semper.silicon.state.{SnapshotHelper, DirectChunk, SymbolConvert}
import state.terms._
import state.terms.utils._
import state.terms.perms.IsAsPermissive
import reporting.Bookkeeper
import silicon.utils.notNothing._

class DefaultDecider[ST <: Store[ST],
                     H <: Heap[H],
                     PC <: PathConditions[PC],
                     S <: State[ST, H, S],
                     C <: Context[C, ST, H, S],
                     TV <: TraceView[TV, ST, H, S]]
		extends Decider[DefaultFractionalPermissions, ST, H, PC, S, C, TV]
		   with Logging {

  protected type P = DefaultFractionalPermissions

	private var z3: Z3ProverStdIO = _

  protected var pathConditionsFactory: PathConditionsFactory[PC] = _
  protected var config: Config = _
  protected var bookkeeper: Bookkeeper = _
  protected var pathConditions: PC = _
  protected var symbolConverter: SymbolConvert = _
  protected var heapCompressor: HeapCompressor[ST, H, S] = _

  private sealed trait State

  private object State {
    case object Created extends State
    case object Initialised extends State
    case object Running extends State
    case object Stopped extends State
    case object Erroneous extends State
  }

  private var state: State = State.Created

//  val paLog = common.io.PrintWriter(new java.io.File(config.tempDirectory(), "perm-asserts.txt"))
//  val proverAssertionTimingsLog = common.io.PrintWriter(new java.io.File(config.tempDirectory(), "z3timings.txt"))
//  lazy val fcwpLog = common.io.PrintWriter(new java.io.File(config.tempDirectory(), "findChunkWithProver.txt"))

  @inline
  def prover: Prover = z3

  @inline
  def π = pathConditions.values

  private lazy val z3Exe: String = {
    val isWindows = System.getProperty("os.name").toLowerCase.startsWith("windows")

    config.z3Exe.get.getOrElse(envOrNone(Silicon.z3ExeEnvironmentVariable)
                               .getOrElse("z3" + (if (isWindows) ".exe" else "")))
  }

  def init(pathConditionsFactory: PathConditionsFactory[PC],
           heapCompressor: HeapCompressor[ST, H, S],
           config: Config,
           bookkeeper: Bookkeeper)
          : Option[DependencyNotFoundError] = {

    this.pathConditionsFactory = pathConditionsFactory
    this.heapCompressor = heapCompressor
    this.config = config
    this.bookkeeper = bookkeeper
    this.symbolConverter = new silicon.state.DefaultSymbolConvert()
    this.pathConditions = pathConditionsFactory.Π()

    val optProverError = createProver()

    optProverError match {
      case None => this.state = State.Initialised
      case _ => this.state = State.Erroneous
    }

    optProverError
  }

  private def createProver(): Option[DependencyNotFoundError] = {
    try {
      z3 = new Z3ProverStdIO(z3Exe, config.effectiveZ3LogFile, bookkeeper)
      z3.start() /* Cannot query Z3 version otherwise */
    } catch {
      case e: java.io.IOException if e.getMessage.startsWith("Cannot run program") =>
        state = State.Erroneous
        val message = (
          s"Could not execute Z3 at $z3Exe. Either place z3 in the path, or set "
            + s"the environment variable ${Silicon.z3ExeEnvironmentVariable}, or run "
            + s"Silicon with option --${config.z3Exe.humanName}")

        return Some(DependencyNotFoundError(message))
    }

    val z3Version = z3.z3Version()
    logger.info(s"Using Z3 $z3Version located at $z3Exe")

    if (z3Version != Silicon.expectedZ3Version)
      logger.warn(s"Expected Z3 version ${Silicon.expectedZ3Version} but found $z3Version")

    None
  }

  def start() {
    /* Doesn't do much other than checking and setting the expected lifetime state.
     * All initialisation happens in method `init`.
     */

    state match {
      case State.Created => sys.error("DefaultDecider hasn't been initialised yet, call init() first")
      case State.Initialised  => /* OK */
      case State.Running => sys.error("DefaultDecider has already been started")
      case State.Stopped => sys.error("DefaultDecider has already been stopped and cannot be restarted")
      case State.Erroneous => sys.error("DefaultDecider is in an erroneous state and cannot be started")
    }
  }

  def reset() {
    z3.reset()
    pathConditions = pathConditions.empty
  }

  def stop() {
    if (z3 != null) z3.stop()
    state = State.Stopped
  }

  /* Assumption scope handling */

  def pushScope() {
    pathConditions.pushScope()
    z3.push()
  }

  def popScope() {
    z3.pop()
    pathConditions.popScope()
  }

  def inScope[R](block: => R): R = {
    pushScope()
    val r: R = block
    popScope()

    r
  }

  /* Assuming facts */

  def assume(t: Term) {
    assume(Set(t))
  }

  /* TODO: CRITICAL!
   * pathConditions are used as if they are guaranteed to be mutable, e.g.
   *   pathConditions.pushScope()
   * instead of
   *   pathConditions = pathConditions.pushScope()
   * but the interface does NOT guarantee mutability!
   */

  def assume(_terms: Set[Term]) {
    val terms = _terms filterNot isKnownToBeTrue
    if (!terms.isEmpty) assumeWithoutSmokeChecks(terms)
  }

  private def assumeWithoutSmokeChecks(terms: Set[Term]) = {
    /* Add terms to Syxc-managed path conditions */
    terms foreach pathConditions.push

    /* Add terms to the prover's assumptions */
    terms foreach prover.assume

    None
  }

  /* Asserting facts */

  def checkSmoke() = prover.check() == Unsat

  def tryOrFail[R](σ: S)
                  (block:    (S, R => VerificationResult, Failure[ST, H, S, TV] => VerificationResult)
                          => VerificationResult)
                  (Q: R => VerificationResult)
                  : VerificationResult = {

    val chunks = σ.h.values
    var failure: Option[Failure[ST, H, S, TV]] = None

    var r =
      block(
        σ,
        r => Q(r),
        f => {
          Predef.assert(failure.isEmpty, s"Expected $f to be the first failure, but already have $failure")
          failure = Some(f)
          f})

    r =
      if (failure.isEmpty)
        r
      else {
        heapCompressor.compress(σ, σ.h)
<<<<<<< HEAD
//        assume(SnapshotHelper.discoverEqualities(π)) /* [SNAP-EQ] */
//        prover.logComment(s"retrying block of tryOrFail-$mycnt")
=======
>>>>>>> 691a467e
        block(σ, r => Q(r), f => f)
      }

    if (failure.nonEmpty) {
      /* TODO: The current way of having HeapCompressor change h is convenient
       *       because it makes the compression transparent to the user, and
       *       also, because a compression that is performed while evaluating
       *       an expression has a lasting effect even after the evaluation,
       *       although eval doesn't return a heap.
       *       HOWEVER, it violates the assumption that the heap is immutable,
       *       which is likely to cause problems, next next paragraph.
       *       It would probably be better to have methods that potentially
       *       compress heaps explicitly pass on a new heap.
       *       If tryOrFail would do that, then every method using it would
       *       have to do so as well, e.g., withChunk.
       *       Moreover, eval might have to return a heap as well.
       */
       /*
       * Restore the chunks as they existed before compressing the heap.
       * The is done to avoid problems with the DefaultBrancher, where
       * the effects of compressing the heap in one branch leak into the
       * other branch.
       * Consider the following method specs:
       *   requires acc(x.f, k) && acc(y.f, k)
       *   ensures x == y ? acc(x.f, 2 * k) : acc(x.f, k) && acc(y.f, k)
       * Compressing the heap inside the if-branch updates the same h
       * that is passed to the else-branch, which then might not verify,
       * because now x != y but the heap only contains acc(x.f, 2 * k)
       * (or acc(y.f, 2 * k)).
       */
      σ.h.replace(chunks)
    }

    r
  }

  def check(σ: S, t: Term) = assert(σ, t, null)

	def assert(σ: S, t: Term)(Q: Boolean => VerificationResult) = {
    val success = assert(σ, t, null)

    /* Heuristics could also be invoked whenever an assertion fails. */
//    if (!success) {
//      heapCompressor.compress(σ, σ.h)
//      success = assert(σ, t, null)
//    }

    Q(success)
  }

	protected def assert(σ: S, t: Term, logSink: java.io.PrintWriter) = {
		val asserted = isKnownToBeTrue(t)

		asserted || proverAssert(t, logSink)
	}

  private def isKnownToBeTrue(t: Term) = t match {
    case True() => true
    case eq: Eq => eq.p0 == eq.p1 /* WARNING: Blocking trivial equalities might hinder axiom triggering. */
    case _ if π contains t => true
    case _ => false
  }

  private def proverAssert(t: Term, logSink: java.io.PrintWriter) = {
    if (logSink != null)
      logSink.println(t)

//    val startTime = System.currentTimeMillis()
    val result = prover.assert(t)
//    val endTime = System.currentTimeMillis()
//    proverAssertionTimingsLog.println("%08d\t%s".format(endTime - startTime, t))

    result
  }

  /* Chunk handling */

  def withChunk[CH <: Chunk : NotNothing : Manifest]
               (σ: S,
                h: H,
                id: ChunkIdentifier,
                locacc: ast.LocationAccess,
                pve: PartialVerificationError,
                c: C,
                tv: TV)
               (Q: CH => VerificationResult)
               : VerificationResult = {

    tryOrFail[CH](σ \ h)((σ1, QS, QF) =>
      getChunk[CH](σ1, σ1.h, id) match {
      case Some(chunk) =>
        QS(chunk)

      case None =>
        if (checkSmoke())
          Success() /* TODO: Mark branch as dead? */
        else
          QF(Failure[ST, H, S, TV](pve dueTo InsufficientPermission(locacc), tv))}
    )(Q)
  }

  def withChunk[CH <: DirectChunk : NotNothing : Manifest]
               (σ: S,
                h: H,
                id: ChunkIdentifier,
                p: P,
                locacc: ast.LocationAccess,
                pve: PartialVerificationError,
                c: C,
                tv: TV)
               (Q: CH => VerificationResult)
               : VerificationResult =

    tryOrFail[CH](σ \ h)((σ1, QS, QF) =>
      withChunk[CH](σ1, σ1.h, id, locacc, pve, c, tv)(ch => {
        assert(σ1, IsAsPermissive(ch.perm, p)){
          case true =>
            QS(ch)
          case false =>
            QF(Failure[ST, H, S, TV](pve dueTo InsufficientPermission(locacc), tv))}})
    )(Q)

	def getChunk[CH <: Chunk: NotNothing: Manifest](σ: S, h: H, id: ChunkIdentifier): Option[CH] = {
    val chunks = h.values collect {
      case ch if manifest[CH].runtimeClass.isInstance(ch) && ch.name == id.name => ch.asInstanceOf[CH]}

    getChunk(σ, chunks, id)
  }

	private def getChunk[CH <: Chunk: NotNothing](σ: S, chunks: Iterable[CH], id: ChunkIdentifier): Option[CH] =
		findChunk(σ, chunks, id)

	private def findChunk[CH <: Chunk: NotNothing](σ: S, chunks: Iterable[CH], id: ChunkIdentifier) = (
					 findChunkLiterally(chunks, id)
		orElse findChunkWithProver(σ, chunks, id))

	private def findChunkLiterally[CH <: Chunk: NotNothing](chunks: Iterable[CH], id: ChunkIdentifier) =
		chunks find (ch => ch.args == id.args)

  /**
    * Tries to find out if we know that for some chunk the receiver is the receiver we are looking for
    */
	private def findChunkWithProver[CH <: Chunk: NotNothing]
                                 (σ: S, chunks: Iterable[CH], id: ChunkIdentifier)
                                 : Option[CH] = {

//    fcwpLog.println(id)
		val chunk = chunks find (ch => check(σ, BigAnd(ch.args zip id.args map (x => x._1 === x._2))))

		chunk
	}

  /* Fresh symbols */

  def fresh(s: Sort) = prover_fresh("$t", s)
  def fresh(id: String, s: Sort) = prover_fresh(id, s)
  def fresh(v: ast.Variable) = prover_fresh(v.name, symbolConverter.toSort(v.typ))

  private def prover_fresh(id: String, s: Sort) = {
    bookkeeper.freshSymbols += 1

    val v = prover.fresh(id, s)

    if (s == sorts.Perm) assume(IsValidPermVar(v))

    v
  }

  /* Misc */

  def statistics() = prover.statistics()
}<|MERGE_RESOLUTION|>--- conflicted
+++ resolved
@@ -213,11 +213,7 @@
         r
       else {
         heapCompressor.compress(σ, σ.h)
-<<<<<<< HEAD
 //        assume(SnapshotHelper.discoverEqualities(π)) /* [SNAP-EQ] */
-//        prover.logComment(s"retrying block of tryOrFail-$mycnt")
-=======
->>>>>>> 691a467e
         block(σ, r => Q(r), f => f)
       }
 
