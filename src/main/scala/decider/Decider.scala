--- conflicted
+++ resolved
@@ -290,20 +290,13 @@
     r
   }
 
-<<<<<<< HEAD
-  def check(σ: S, t: Term, timeout: Int = 0) = assert(σ, t, timeout, null)
-
-  def assert(σ: S, t: Term, timeout: Int = 0)(Q: Boolean => VerificationResult) = {
-    val success = assert(σ, t, timeout, null)
-=======
-  def check(σ: S, t: Term) = assert2(σ, t, null)
-
-
-def assert(σ:S, t:Term, c:C)(Q: Boolean => VerificationResult) = {
-    assert(σ,t,c,null)(Q)
-  }
-
-  protected def assert(σ:S, t:Term, c:C, logSink: java.io.PrintWriter)(Q: Boolean => VerificationResult) = {
+  def check(σ: S, t: Term, timeout: Int = 0) = assert2(σ, t, timeout, null)
+
+  def assert(σ: S, t: Term,c:C,timeout: Int = 0)(Q: Boolean => VerificationResult) = {
+    assert(σ,t,c,timeout,null)(Q)
+  }
+
+  private def assert(σ:S, t:Term, c:C,timeout:Int, logSink: java.io.PrintWriter)(Q: Boolean => VerificationResult) = {
     var skipVerification : Boolean = false;
 
     val vilog = viLogger
@@ -330,12 +323,11 @@
     vilog.info(s"skipping: $skipVerification")
 
     if(skipVerification) Q(true)
-    else Q( assert2(σ,t,logSink) )
-  }
-
-  def assert2(σ: S, t: Term)(Q: Boolean => VerificationResult) = {
-    val success = assert2(σ, t, null)
->>>>>>> 7807daa9
+    else Q( assert2(σ,t,timeout,logSink) )
+  }
+
+  def assert2(σ: S, t: Term,timout:Int = 0)(Q: Boolean => VerificationResult) = {
+    val success = assert2(σ, t, 0, null)
 
     /* Heuristics could also be invoked whenever an assertion fails. */
 //    if (!success) {
@@ -345,12 +337,8 @@
 
     Q(success)
   }
-  protected def assert2(σ: S, t: Term, logSink: java.io.PrintWriter) = {
-
-<<<<<<< HEAD
-  protected def assert(σ: S, t: Term, timeout: Int, logSink: java.io.PrintWriter) = {
-=======
->>>>>>> 7807daa9
+  protected def assert2(σ: S, t: Term,timeout:Int, logSink: java.io.PrintWriter) = {
+
     val asserted = isKnownToBeTrue(t)
 
     asserted || proverAssert(t, timeout, logSink)
