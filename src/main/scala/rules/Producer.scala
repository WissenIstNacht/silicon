/*
 * This Source Code Form is subject to the terms of the Mozilla Public
 * License, v. 2.0. If a copy of the MPL was not distributed with this
 * file, You can obtain one at http://mozilla.org/MPL/2.0/.
 */

package viper.silicon.rules

<<<<<<< HEAD
=======
import viper.silicon.{GlobalBranchRecord, ProduceRecord, SymbExLogger}

import scala.collection.mutable
import viper.silver.ast
import viper.silver.ast.utility.QuantifiedPermissions.QuantifiedPermissionAssertion
import viper.silver.verifier.PartialVerificationError
>>>>>>> a8697632
import viper.silicon.interfaces.{Failure, VerificationResult}
import viper.silicon.state.{FieldChunk, PredicateChunk, State}
import viper.silicon.state.terms.{App, _}
import viper.silicon.state.terms.perms.IsPositive
import viper.silicon.state.terms.predef.`?r`
import viper.silicon.supporters.functions.NoopFunctionRecorder
<<<<<<< HEAD
import viper.silicon.utils.toSf
import viper.silicon.verifier.Verifier
import viper.silver.ast
import viper.silver.verifier.PartialVerificationError

import scala.collection.mutable
=======
import viper.silicon.verifier.Verifier
>>>>>>> a8697632

trait ProductionRules extends SymbolicExecutionRules {

  /** Produce assertion `a` into state `s`.
    *
    * @param s The state to produce the assertion into.
    * @param sf The heap snapshot determining the values of the produced partial heap.
    * @param a The assertion to produce.
    * @param pve The error to report in case the production fails.
    * @param v The verifier to use.
    * @param Q The continuation to invoke if the production succeeded, with the state and
    *          the verifier resulting from the production as arguments.
    * @return The result of the continuation.
    */
  def produce(s: State,
              sf: (Sort, Verifier) => Term,
              a: ast.Exp,
              pve: PartialVerificationError,
              v: Verifier)
             (Q: (State, Verifier) => VerificationResult)
             : VerificationResult

  /** Subsequently produces assertions `as` into state `s`.
    *
    * `produces(s, sf, as, _ => pve, v)` should (not yet tested ...) be equivalent to
    * `produce(s, sf, BigAnd(as), pve, v)`, expect that the former allows a more-fine-grained
    * error messages.
    *
    * @param s The state to produce the assertions into.
    * @param sf The heap snapshots determining the values of the produced partial heaps.
    * @param as The assertions to produce.
    * @param pvef The error to report in case the production fails. Given assertions `as`, an error
    *             `pvef(as_i)` will be reported if producing assertion `as_i` fails.
    * @param v @see [[produce]]
    * @param Q @see [[produce]]
    * @return @see [[produce]]
    */
  def produces(s: State,
               sf: (Sort, Verifier) => Term,
               as: Seq[ast.Exp],
               pvef: ast.Exp => PartialVerificationError,
               v: Verifier)
              (Q: (State, Verifier) => VerificationResult)
              : VerificationResult
}

object producer extends ProductionRules with Immutable {
  import brancher._
  import evaluator._

  /* Overview of and interaction between the different available produce-methods:
   *   - `produce` and `produces` are the entry methods and intended to be called by *clients*
   *     (e.g. from the executor), but *not* by the implementation of the producer itself
   *     (e.g. recursively).
   *   - Produce methods suffixed with `tlc` (or `tlcs`) expect top-level conjuncts as assertions.
   *     The other produce methods therefore split the given assertion(s) into top-level
   *     conjuncts and forward these to `produceTlcs`.
   *   - `produceTlc` implements the actual symbolic execution rules for producing an assertion,
   *     and `produceTlcs` is basically `produceTlc` lifted to a sequence of assertions
   *     (a continuation-aware fold, if you will).
   *   - Certain operations such as logging need to be performed per produced top-level conjunct.
   *     This is implemented by `wrappedProduceTlc`: a wrapper around (or decorator for)
   *     `produceTlc` that performs additional operations before/after invoking `produceTlc`.
   *     `produceTlcs` therefore repeatedly invokes `wrappedProduceTlc` (and not `produceTlc`
   *     directly)
   *   - `produceR` is intended for recursive calls: it takes an assertion, splits it into
   *     top-level conjuncts and uses `produceTlcs` to produce each of them (hence, each assertion
   *     to produce passes `wrappedProduceTlc` before finally reaching `produceTlc`).
   *   - Note that the splitting into top-level conjuncts performed by `produceR` is not redundant,
   *     although the entry methods such as `produce` split assertions as well: if a client needs
   *     to produce `a1 && (b ==> a2 && a3) && a4`, then the entry method will split the assertion
   *     into the sequence `[a1, b ==> a2 && a3, a4]`, and the recursively produced assertion
   *     `a2 && a3` (after having branched over `b`) needs to be split again.
   */

  /** @inheritdoc */
  def produce(s: State,
              sf: (Sort, Verifier) => Term,
              a: ast.Exp,
              pve: PartialVerificationError,
              v: Verifier)
             (Q: (State, Verifier) => VerificationResult)
             : VerificationResult =

    produceR(s, sf, a.whenInhaling, pve, v)(Q)

  /** @inheritdoc */
  def produces(s: State,
               sf: (Sort, Verifier) => Term,
               as: Seq[ast.Exp],
               pvef: ast.Exp => PartialVerificationError,
               v: Verifier)
              (Q: (State, Verifier) => VerificationResult)
              : VerificationResult = {

    val allTlcs = mutable.ListBuffer[ast.Exp]()
    val allPves = mutable.ListBuffer[PartialVerificationError]()

    as.foreach(a => {
      val tlcs = a.whenInhaling.topLevelConjuncts
      val pves = Seq.fill(tlcs.length)(pvef(a))

      allTlcs ++= tlcs
      allPves ++= pves
    })

    produceTlcs(s, sf, allTlcs.result(), allPves.result(), v)(Q)
  }

  private def produceTlcs(s: State,
                          sf: (Sort, Verifier) => Term,
                          as: Seq[ast.Exp],
                          pves: Seq[PartialVerificationError],
                          v: Verifier)
                         (Q: (State, Verifier) => VerificationResult)
                         : VerificationResult = {

    if (as.isEmpty)
      Q(s, v)
    else {
      val a = as.head.whenInhaling
      val pve = pves.head

      if (as.tail.isEmpty)
        wrappedProduceTlc(s, sf, a, pve, v)(Q)
      else {
        val (sf0, sf1) =
          v.snapshotSupporter.createSnapshotPair(s, sf, a, viper.silicon.utils.ast.BigAnd(as.tail), v)
          /* TODO: Refactor createSnapshotPair s.t. it can be used with Seq[Exp],
           *       then remove use of BigAnd; for one it is not efficient since
           *       the tail of the (decreasing list parameter Ï†s) is BigAnd-ed
           *       over and over again.
           */

        wrappedProduceTlc(s, sf0, a, pve, v)((s1, v1) =>
          produceTlcs(s1, sf1, as.tail, pves.tail, v1)(Q))
      }
    }
  }

  private def produceR(s: State,
                       sf: (Sort, Verifier) => Term,
                       a: ast.Exp,
                       pve: PartialVerificationError,
                       v: Verifier)
                      (Q: (State, Verifier) => VerificationResult)
                      : VerificationResult = {

    val tlcs = a.topLevelConjuncts
    val pves = Seq.fill(tlcs.length)(pve)

    produceTlcs(s, sf, tlcs, pves, v)(Q)
  }

  /** Wrapper/decorator for consume that injects the following operations:
    *   - Logging, see Executor.scala for an explanation
    */
  private def wrappedProduceTlc(s: State,
                                sf: (Sort, Verifier) => Term,
                                a: ast.Exp,
                                pve: PartialVerificationError,
                                v: Verifier)
                               (Q: (State, Verifier) => VerificationResult)
                               : VerificationResult = {

    val sepIdentifier = SymbExLogger.currentLog().insert(new ProduceRecord(a, s, v.decider.pcs))
    produceTlc(s, sf, a, pve, v)((s1, v1) => {
      SymbExLogger.currentLog().collapse(a, sepIdentifier)
      Q(s1, v1)})
  }

  private def produceTlc(s: State,
                         sf: (Sort, Verifier) => Term,
                         a: ast.Exp,
                         pve: PartialVerificationError,
                         v: Verifier)
                        (continuation: (State, Verifier) => VerificationResult)
                        : VerificationResult = {

    v.logger.debug(s"\nPRODUCE ${viper.silicon.utils.ast.sourceLineColumn(a)}: $a")
    v.logger.debug(v.stateFormatter.format(s, v.decider.pcs))

    val Q: (State, Verifier) => VerificationResult = (state, verifier) =>
      continuation(if (state.exhaleExt) state.copy(reserveHeaps = state.h +: state.reserveHeaps.drop(1)) else state, verifier)

    val produced = a match {
      case imp @ ast.Implies(e0, a0) if !a.isPure =>
        val impLog = new GlobalBranchRecord(imp, s, v.decider.pcs, "produce")
        val sepIdentifier = SymbExLogger.currentLog().insert(impLog)
        SymbExLogger.currentLog().initializeBranching()

        eval(s, e0, pve, v)((s1, t0, v1) => {
          impLog.finish_cond()
          val branch_res = branch(s1, t0, v1,
            (s2, v2) => produceR(s2, sf, a0, pve, v2)((s3, v3) => {
              val res1 = Q(s3, v3)
              impLog.finish_thnSubs()
              SymbExLogger.currentLog().prepareOtherBranch(impLog)
              res1}),
            (s2, v2) => {
              v2.decider.assume(sf(sorts.Snap, v2) === Unit)
                /* TODO: Avoid creating a fresh var (by invoking) `sf` that is not used
                 * otherwise. In order words, only make this assumption if `sf` has
                 * already been used, e.g. in a snapshot equality such as `s0 == (s1, s2)`.
                 */
              val res2 = Q(s2,  v2)
              impLog.finish_elsSubs()
              res2})
          SymbExLogger.currentLog().collapse(null, sepIdentifier)
          branch_res})

      case ite @ ast.CondExp(e0, a1, a2) if !a.isPure =>
        val gbLog = new GlobalBranchRecord(ite, s, v.decider.pcs, "produce")
        val sepIdentifier = SymbExLogger.currentLog().insert(gbLog)
        SymbExLogger.currentLog().initializeBranching()
        eval(s, e0, pve, v)((s1, t0, v1) => {
          gbLog.finish_cond()
          val branch_res = branch(s1, t0, v1,
            (s2, v2) => produceR(s2, sf, a1, pve, v2)((s3, v3) => {
              val res1 = Q(s3, v3)
              gbLog.finish_thnSubs()
              SymbExLogger.currentLog().prepareOtherBranch(gbLog)
              res1}),
            (s2, v2) => produceR(s2, sf, a2, pve, v2)((s3, v3) => {
              val res2 = Q(s3, v3)
              gbLog.finish_elsSubs()
              res2}))
          SymbExLogger.currentLog().collapse(null, sepIdentifier)
          branch_res})

      case let: ast.Let if !let.isPure =>
        letSupporter.handle[ast.Exp](s, let, pve, v)((s1, g1, body, v1) =>
          produceR(s1.copy(g = s1.g + g1), sf, body, pve, v1)(Q))

      case ast.FieldAccessPredicate(ast.FieldAccess(eRcvr, field), perm) =>
        /* TODO: Verify similar to the code in DefaultExecutor/ast.NewStmt - unify */
        def addNewChunk(s: State, rcvr: Term, snap: Term, p: Term, v: Verifier)
                       (Q: (State, Verifier) => VerificationResult)
                       : VerificationResult = {

          if (s.qpFields.contains(field)) {
            val (sm, smValueDef) =
              quantifiedChunkSupporter.singletonSnapshotMap(s, field, Seq(rcvr), snap, v)
            v.decider.prover.comment("Definitional axioms for singleton-SM's value")
            v.decider.assume(smValueDef)
            val ch = quantifiedChunkSupporter.createSingletonQuantifiedChunk(Seq(`?r`), field, Seq(rcvr), p, sm)
            val smDef = SnapshotMapDefinition(field, sm, Seq(smValueDef), Seq())
            val s1 = s.copy(functionRecorder = s.functionRecorder.recordFvfAndDomain(smDef))
            Q(s1.copy(h = s1.h + ch), v)
          } else {
            val ch = FieldChunk(rcvr, field.name, snap, p)
            chunkSupporter.produce(s, s.h, ch, v)((s1, h1, v1) =>
              Q(s1.copy(h = h1), v1))
          }
        }

        eval(s, eRcvr, pve, v)((s1, tRcvr, v1) =>
          eval(s1, perm, pve, v1)((s2, tPerm, v2) => {
            v2.decider.assume(PermAtMost(NoPerm(), tPerm))
            v2.decider.assume(Implies(IsPositive(tPerm), tRcvr !== Null()))
            val snap = sf(v2.symbolConverter.toSort(field.typ), v2)
            val gain = PermTimes(tPerm, s2.permissionScalingFactor)
            addNewChunk(s2, tRcvr, snap, gain, v2)(Q)}))

      case ast.PredicateAccessPredicate(ast.PredicateAccess(eArgs, predicateName), perm) =>
        val predicate = Verifier.program.findPredicate(predicateName)

        def addNewChunk(s: State, args: Seq[Term], snap: Term, p: Term, v: Verifier)
                       (Q: (State, Verifier) => VerificationResult)
                       : VerificationResult = {

          if (s.qpPredicates.contains(predicate)) {
            val formalArgs = s.predicateFormalVarMap(predicate)
            val (sm, smValueDef) =
              quantifiedChunkSupporter.singletonSnapshotMap(s, predicate, args, snap, v)
            v.decider.prover.comment("Definitional axioms for singleton-SM's value")
            v.decider.assume(smValueDef)
            val ch = quantifiedChunkSupporter.createSingletonQuantifiedChunk(formalArgs, predicate, args, p, sm)
            val smDef = SnapshotMapDefinition(predicate, sm, Seq(smValueDef), Seq())
            val s1 = s.copy(functionRecorder = s.functionRecorder.recordFvfAndDomain(smDef))
            Q(s1.copy(h = s1.h + ch), v)
          } else {
            val snap1 = snap.convert(sorts.Snap)
            val ch = PredicateChunk(predicate.name, args, snap1, p)
            chunkSupporter.produce(s, s.h, ch, v)((s1, h1, v1) => {
              if (Verifier.config.enablePredicateTriggersOnInhale() && s1.functionRecorder == NoopFunctionRecorder)
              v1.decider.assume(App(Verifier.predicateData(predicate).triggerFunction, snap1 +: args))
              Q(s1.copy(h = h1), v1)
            })
          }
        }

        evals(s, eArgs, _ => pve, v)((s1, tArgs, v1) =>
          eval(s1, perm, pve, v1)((s2, tPerm, v2) => {
            v2.decider.assume(PermAtMost(NoPerm(), tPerm))
            val snap = sf(
              predicate.body.map(v2.snapshotSupporter.optimalSnapshotSort(_, Verifier.program)._1)
                            .getOrElse(sorts.Snap), v2)
            val gain = PermTimes(tPerm, s2.permissionScalingFactor)
            addNewChunk(s2, tArgs, snap, gain, v2)(Q)}))

      case wand: ast.MagicWand =>
        magicWandSupporter.createChunk(s, wand, pve, v)((s1, chWand, v1) =>
          Q(s1.copy(h = s1.h + chWand), v1))

      /* TODO: Initial handling of QPs is identical/very similar in consumer
       *       and producer. Try to unify the code.
       */
      case QuantifiedPermissionAssertion(forall, cond, acc: ast.FieldAccessPredicate) =>
        val qid = s"qp.l${viper.silicon.utils.ast.sourceLine(forall)}${v.counter(this).next()}"
        val optTrigger =
          if (forall.triggers.isEmpty) None
          else Some(forall.triggers)
        evalQuantified(s, Forall, forall.variables, Seq(cond), Seq(acc.loc.rcv, acc.perm), optTrigger, qid, pve, v){
          case (s1, qvars, Seq(tCond), Seq(tRcvr, tPerm), tTriggers, auxQuantResult, v1) =>
            val snap = sf(sorts.FieldValueFunction(v1.symbolConverter.toSort(acc.loc.field.typ)), v1)
            val gain = PermTimes(tPerm, s1.permissionScalingFactor)
            val (ch, inverseFunctions) =
              quantifiedChunkSupporter.createQuantifiedChunk(
                qvars             = qvars,
                condition         = tCond,
                location          = acc.loc.field,
                arguments         = Seq(tRcvr),
                permissions       = gain,
                codomainQVars     = Seq(`?r`),
                sm                = snap,
                additionalInvArgs = s1.relevantQuantifiedVariables(Seq(tRcvr)),
                v                 = v1)
            val (effectiveTriggers, effectiveTriggersQVars) =
              optTrigger match {
                case Some(_) =>
                  /* Explicit triggers were provided */
                  (tTriggers, qvars)
                case None =>
                  /* No explicit triggers were provided and we resort to those from the inverse
                   * function axiom inv-of-rcvr, i.e. from `inv(e(x)) = x`.
                   * Note that the trigger generation code might have added quantified variables
                   * to that axiom.
                   */
                  (inverseFunctions.axiomInversesOfInvertibles.triggers,
                   inverseFunctions.axiomInversesOfInvertibles.vars)
              }

            if (effectiveTriggers.isEmpty)
              v1.logger.warn(s"No triggers available for quantifier at ${forall.pos}")

            v1.decider.prover.comment("Nested auxiliary terms")
            auxQuantResult match {
              case Left(tAuxQuantNoTriggers) =>
                /* No explicit triggers provided */
                v1.decider.assume(
                  tAuxQuantNoTriggers.copy(
                    vars = effectiveTriggersQVars,
                    triggers = effectiveTriggers))

              case Right(tAuxQuants) =>
                /* Explicit triggers were provided. */
                v1.decider.assume(tAuxQuants)
            }
            v1.decider.prover.comment("Definitional axioms for inverse functions")
            v1.decider.assume(inverseFunctions.definitionalAxioms)

            val gainNonNeg =
              quantifiedChunkSupporter.permissionsNonNegativeAxioms(
                qvars     = effectiveTriggersQVars,
                perms     = gain,
                triggers  = effectiveTriggers,
                qidPrefix = qid)
            v1.decider.prover.comment("Produced permissions are non-negative")
            v1.decider.assume(gainNonNeg)

            val tNonNullQuant =
              quantifiedChunkSupporter.receiverNonNullAxiom(
                qvars     = effectiveTriggersQVars,
                condition  = tCond,
                receiver  = tRcvr,
                perms = gain,
                triggers  = effectiveTriggers,
                qidPrefix = qid)

            v1.decider.prover.comment("Receivers are non-null")
            v1.decider.assume(tNonNullQuant)
            val s2 = s1.copy(functionRecorder = s1.functionRecorder.recordFieldInv(inverseFunctions))
            Q(s2.copy(h = s2.h + ch), v1)}

      case QuantifiedPermissionAssertion(forall, cond, acc: ast.PredicateAccessPredicate) =>
        val predicate = Verifier.program.findPredicate(acc.loc.predicateName)
        val formalVars = s.predicateFormalVarMap(predicate)
        val qid = s"qp.l${viper.silicon.utils.ast.sourceLine(forall)}${v.counter(this).next()}"
        val optTrigger =
          if (forall.triggers.isEmpty) None
          else Some(forall.triggers)
        evalQuantified(s, Forall, forall.variables, Seq(cond), acc.perm +: acc.loc.args, optTrigger, qid, pve, v) {
          case (s1, qvars, Seq(tCond), Seq(tPerm, tArgs @ _*), tTriggers, auxQuantResult, v1) =>
            val snap = sf(sorts.PredicateSnapFunction(s1.predicateSnapMap(predicate)), v1)
            val gain = PermTimes(tPerm, s1.permissionScalingFactor)
            val (ch, inverseFunctions) =
              quantifiedChunkSupporter.createQuantifiedChunk(
                qvars             = qvars,
                condition         = tCond,
                location          = predicate,
                arguments         = tArgs,
                permissions       = gain,
                sm                = snap,
                codomainQVars     = formalVars,
                additionalInvArgs = s1.relevantQuantifiedVariables(tArgs),
                v                 = v1)
            val (effectiveTriggers, effectiveTriggersQVars) =
              optTrigger match {
                case Some(_) =>
                  /* Explicit triggers were provided */
                  (tTriggers, qvars)
                case None =>
                  /* No explicit triggers were provided and we resort to those from the inverse
                   * function axiom inv-of-rcvr, i.e. from `inv(e(x)) = x`.
                   * Note that the trigger generation code might have added quantified variables
                   * to that axiom.
                   */
                  (inverseFunctions.axiomInversesOfInvertibles.triggers,
                   inverseFunctions.axiomInversesOfInvertibles.vars)
              }
            if (effectiveTriggers.isEmpty)
              v1.logger.warn(s"No triggers available for quantifier at ${forall.pos}")

            v1.decider.prover.comment("Nested auxiliary terms")
            auxQuantResult match {
              case Left(tAuxQuantNoTriggers) =>
                /* No explicit triggers provided */
                v1.decider.assume(
                  tAuxQuantNoTriggers.copy(
                    vars = effectiveTriggersQVars,
                    triggers = effectiveTriggers))

              case Right(tAuxQuants) =>
                /* Explicit triggers were provided. */
                v1.decider.assume(tAuxQuants)
            }

            v1.decider.prover.comment("Definitional axioms for inverse functions")
            v1.decider.assume(inverseFunctions.definitionalAxioms)

            val gainNonNeg =
              quantifiedChunkSupporter.permissionsNonNegativeAxioms(
                qvars     = effectiveTriggersQVars,
                perms     = gain,
                triggers  = effectiveTriggers,
                qidPrefix = qid)
            v1.decider.prover.comment("Produced permissions are non-negative")
            v1.decider.assume(gainNonNeg)

            val s2 = s1.copy(functionRecorder = s1.functionRecorder.recordFieldInv(inverseFunctions))
            Q(s2.copy(h = s2.h + ch), v1)}

      case _: ast.InhaleExhaleExp =>
        Failure(viper.silicon.utils.consistency.createUnexpectedInhaleExhaleExpressionError(a))

      /* Any regular expressions, i.e. boolean and arithmetic. */
      case _ =>
        v.decider.assume(sf(sorts.Snap, v) === Unit) /* TODO: See comment for case ast.Implies above */
        eval(s, a, pve, v)((s1, t, v1) => {
          v1.decider.assume(t)
          Q(s1, v1)})
    }

    produced
  }
}<|MERGE_RESOLUTION|>--- conflicted
+++ resolved
@@ -6,31 +6,17 @@
 
 package viper.silicon.rules
 
-<<<<<<< HEAD
-=======
-import viper.silicon.{GlobalBranchRecord, ProduceRecord, SymbExLogger}
-
-import scala.collection.mutable
+import viper.silicon.interfaces.{Failure, VerificationResult}
+import viper.silicon.state.terms.predef.`?r`
+import viper.silicon.state.terms.{App, _}
+import viper.silicon.state.{FieldChunk, PredicateChunk, State}
+import viper.silicon.supporters.functions.NoopFunctionRecorder
+import viper.silicon.verifier.Verifier
 import viper.silver.ast
 import viper.silver.ast.utility.QuantifiedPermissions.QuantifiedPermissionAssertion
 import viper.silver.verifier.PartialVerificationError
->>>>>>> a8697632
-import viper.silicon.interfaces.{Failure, VerificationResult}
-import viper.silicon.state.{FieldChunk, PredicateChunk, State}
-import viper.silicon.state.terms.{App, _}
-import viper.silicon.state.terms.perms.IsPositive
-import viper.silicon.state.terms.predef.`?r`
-import viper.silicon.supporters.functions.NoopFunctionRecorder
-<<<<<<< HEAD
-import viper.silicon.utils.toSf
-import viper.silicon.verifier.Verifier
-import viper.silver.ast
-import viper.silver.verifier.PartialVerificationError
 
 import scala.collection.mutable
-=======
-import viper.silicon.verifier.Verifier
->>>>>>> a8697632
 
 trait ProductionRules extends SymbolicExecutionRules {
 
@@ -196,9 +182,9 @@
                                (Q: (State, Verifier) => VerificationResult)
                                : VerificationResult = {
 
-    val sepIdentifier = SymbExLogger.currentLog().insert(new ProduceRecord(a, s, v.decider.pcs))
+//    val sepIdentifier = SymbExLogger.currentLog().insert(new ProduceRecord(s, a, decider.pcs, c.asInstanceOf[DefaultContext[ListBackedHeap]]))
     produceTlc(s, sf, a, pve, v)((s1, v1) => {
-      SymbExLogger.currentLog().collapse(a, sepIdentifier)
+//      SymbExLogger.currentLog().collapse(a, sepIdentifier)
       Q(s1, v1)})
   }
 
@@ -218,17 +204,17 @@
 
     val produced = a match {
       case imp @ ast.Implies(e0, a0) if !a.isPure =>
-        val impLog = new GlobalBranchRecord(imp, s, v.decider.pcs, "produce")
-        val sepIdentifier = SymbExLogger.currentLog().insert(impLog)
-        SymbExLogger.currentLog().initializeBranching()
+//        val impLog = new GlobalBranchRecord(imp, σ, decider.π, c.asInstanceOf[DefaultContext[ListBackedHeap]], "produce")
+//        val sepIdentifier = SymbExLogger.currentLog().insert(impLog)
+//        SymbExLogger.currentLog().initializeBranching()
 
         eval(s, e0, pve, v)((s1, t0, v1) => {
-          impLog.finish_cond()
+//          impLog.finish_cond()
           val branch_res = branch(s1, t0, v1,
             (s2, v2) => produceR(s2, sf, a0, pve, v2)((s3, v3) => {
               val res1 = Q(s3, v3)
-              impLog.finish_thnSubs()
-              SymbExLogger.currentLog().prepareOtherBranch(impLog)
+//              impLog.finish_thnSubs()
+//              SymbExLogger.currentLog().prepareOtherBranch(impLog)
               res1}),
             (s2, v2) => {
               v2.decider.assume(sf(sorts.Snap, v2) === Unit)
@@ -237,28 +223,28 @@
                  * already been used, e.g. in a snapshot equality such as `s0 == (s1, s2)`.
                  */
               val res2 = Q(s2,  v2)
-              impLog.finish_elsSubs()
+//              impLog.finish_elsSubs()
               res2})
-          SymbExLogger.currentLog().collapse(null, sepIdentifier)
+//          SymbExLogger.currentLog().collapse(null, sepIdentifier)
           branch_res})
 
       case ite @ ast.CondExp(e0, a1, a2) if !a.isPure =>
-        val gbLog = new GlobalBranchRecord(ite, s, v.decider.pcs, "produce")
-        val sepIdentifier = SymbExLogger.currentLog().insert(gbLog)
-        SymbExLogger.currentLog().initializeBranching()
+//        val gbLog = new GlobalBranchRecord(ite, σ, decider.π, c.asInstanceOf[DefaultContext[ListBackedHeap]], "produce")
+//        val sepIdentifier = SymbExLogger.currentLog().insert(gbLog)
+//        SymbExLogger.currentLog().initializeBranching()
         eval(s, e0, pve, v)((s1, t0, v1) => {
-          gbLog.finish_cond()
+//          gbLog.finish_cond()
           val branch_res = branch(s1, t0, v1,
             (s2, v2) => produceR(s2, sf, a1, pve, v2)((s3, v3) => {
               val res1 = Q(s3, v3)
-              gbLog.finish_thnSubs()
-              SymbExLogger.currentLog().prepareOtherBranch(gbLog)
+//              gbLog.finish_thnSubs()
+//              SymbExLogger.currentLog().prepareOtherBranch(gbLog)
               res1}),
             (s2, v2) => produceR(s2, sf, a2, pve, v2)((s3, v3) => {
               val res2 = Q(s3, v3)
-              gbLog.finish_elsSubs()
+//              gbLog.finish_elsSubs()
               res2}))
-          SymbExLogger.currentLog().collapse(null, sepIdentifier)
+//          SymbExLogger.currentLog().collapse(null, sepIdentifier)
           branch_res})
 
       case let: ast.Let if !let.isPure =>
@@ -290,7 +276,7 @@
         eval(s, eRcvr, pve, v)((s1, tRcvr, v1) =>
           eval(s1, perm, pve, v1)((s2, tPerm, v2) => {
             v2.decider.assume(PermAtMost(NoPerm(), tPerm))
-            v2.decider.assume(Implies(IsPositive(tPerm), tRcvr !== Null()))
+            v2.decider.assume(Implies(PermLess(NoPerm(), tPerm), tRcvr !== Null()))
             val snap = sf(v2.symbolConverter.toSort(field.typ), v2)
             val gain = PermTimes(tPerm, s2.permissionScalingFactor)
             addNewChunk(s2, tRcvr, snap, gain, v2)(Q)}))
@@ -328,7 +314,7 @@
             v2.decider.assume(PermAtMost(NoPerm(), tPerm))
             val snap = sf(
               predicate.body.map(v2.snapshotSupporter.optimalSnapshotSort(_, Verifier.program)._1)
-                            .getOrElse(sorts.Snap), v2)
+                .getOrElse(sorts.Snap), v2)
             val gain = PermTimes(tPerm, s2.permissionScalingFactor)
             addNewChunk(s2, tArgs, snap, gain, v2)(Q)}))
 
@@ -336,9 +322,6 @@
         magicWandSupporter.createChunk(s, wand, pve, v)((s1, chWand, v1) =>
           Q(s1.copy(h = s1.h + chWand), v1))
 
-      /* TODO: Initial handling of QPs is identical/very similar in consumer
-       *       and producer. Try to unify the code.
-       */
       case QuantifiedPermissionAssertion(forall, cond, acc: ast.FieldAccessPredicate) =>
         val qid = s"qp.l${viper.silicon.utils.ast.sourceLine(forall)}${v.counter(this).next()}"
         val optTrigger =
@@ -371,7 +354,7 @@
                    * to that axiom.
                    */
                   (inverseFunctions.axiomInversesOfInvertibles.triggers,
-                   inverseFunctions.axiomInversesOfInvertibles.vars)
+                    inverseFunctions.axiomInversesOfInvertibles.vars)
               }
 
             if (effectiveTriggers.isEmpty)
@@ -450,7 +433,7 @@
                    * to that axiom.
                    */
                   (inverseFunctions.axiomInversesOfInvertibles.triggers,
-                   inverseFunctions.axiomInversesOfInvertibles.vars)
+                    inverseFunctions.axiomInversesOfInvertibles.vars)
               }
             if (effectiveTriggers.isEmpty)
               v1.logger.warn(s"No triggers available for quantifier at ${forall.pos}")
