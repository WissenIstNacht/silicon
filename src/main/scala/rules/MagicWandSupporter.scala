--- conflicted
+++ resolved
@@ -1,657 +1,620 @@
-/*
- * This Source Code Form is subject to the terms of the Mozilla Public
- * License, v. 2.0. If a copy of the MPL was not distributed with this
- * file, You can obtain one at http://mozilla.org/MPL/2.0/.
- */
-
-package viper.silicon.rules
-
-import viper.silver.ast
-import viper.silver.verifier.PartialVerificationError
-import viper.silver.verifier.reasons.InsufficientPermission
-import viper.silicon._
-import viper.silicon.decider.RecordedPathConditions
-import viper.silicon.interfaces._
-import viper.silicon.interfaces.state._
-import viper.silicon.state._
-import viper.silicon.state.terms.perms.IsNonPositive
-import viper.silicon.state.terms.{MagicWandSnapshot, _}
-import viper.silicon.utils.{freshSnap, toSf}
-import viper.silicon.verifier.Verifier
-import viper.silver.ast.{Exp, Stmt}
-import viper.silver.cfg.Edge
-import viper.silver.cfg.silver.SilverCfg.SilverBlock
-
-object magicWandSupporter extends SymbolicExecutionRules with Immutable {
-  import evaluator._
-  import producer._
-  import consumer._
-
-  def checkWandsAreSelfFraming(s: State, g: Store, oldHeap: Heap, root: ast.Member, v: Verifier): VerificationResult =
-    sys.error("Implementation missing")
-//  {
-//    val wands = Visitor.deepCollect(List(root), Nodes.subnodes){case wand: ast.MagicWand => wand}
-//    var result: VerificationResult = Success()
-//
-//    breakable {
-//      wands foreach {_wand =>
-//        val err = MagicWandNotWellformed(_wand)
-//
-//        /* NOTE: Named wand, i.e. "wand w := A --* B", are currently not (separately) checked for
-//         * self-framingness; instead, each such wand is replaced by "true --* true" (for the scope
-//         * of the self-framingness checks implemented in this block of code).
-//         * The reasoning here is that
-//         *   (1) either A --* B is a wand that is actually used in the program, in which case
-//         *       the other occurrences will be checked for self-framingness
-//         *   (2) or A --* B is a wand that does not actually occur in the program, in which case
-//         *       the verification will fail anyway
-//         */
-//        val trivialWand = (p: ast.Position) => ast.MagicWand(ast.TrueLit()(p), ast.TrueLit()(p))(p)
-//        val wand = _wand.transform {
-//          case v: ast.AbstractLocalVar if v.typ == ast.Wand => trivialWand(v.pos)
-//        }()
-//
-//        val left = wand.left
-//        val right = wand.withoutGhostOperations.right
-//        val vs = Visitor.deepCollect(List(left, right), Nodes.subnodes){case v: ast.AbstractLocalVar => v}
-//        val γ1 = Γ(vs.map(v => (v, fresh(v))).toIterable) + γ
-//        val σ1 = Σ(γ1, Ø, g)
-//
-//        var σInner: S = null.asInstanceOf[S]
-//
-//        result =
-//          locallyXXX {
-//            produce(σ1, fresh, left, err, c)((σ2, c2) => {
-//              σInner = σ2
-//              Success()})
-//          } && locallyXXX {
-//            produce(σ1, fresh, right, err, c.copy(lhsHeap = Some(σInner.h)))((_, c4) =>
-//              Success())}
-//
-//        result match {
-//          case failure: Failure =>
-//            /* Failure occurred. We transform the original failure into a MagicWandNotWellformed one. */
-//            result = failure.copy(message = MagicWandNotWellformed(wand, failure.message.reason))
-//            break()
-//
-//          case _: NonFatalResult => /* Nothing needs to be done*/
-//        }
-//      }
-//    }
-//
-//    result
-//  }
-
-  //TODO: needs to calculate a snapshot that preserves values from the lhs
-  def createChunk(s: State,
-                  wand: ast.MagicWand,
-                  pve: PartialVerificationError,
-                  v: Verifier)
-                  (Q: (State, MagicWandChunk, Verifier) => VerificationResult)
-                  : VerificationResult =
-    createChunk(s, wand, None, pve, v)(Q)
-
-  def createChunk(s: State,
-                  wand: ast.MagicWand,
-                  abstractLhs: Term,
-                  rhsSnapshot: Term,
-                  pve: PartialVerificationError,
-                  v: Verifier)
-                  (Q: (State, MagicWandChunk, Verifier) => VerificationResult)
-                  : VerificationResult =
-    createChunk(s, wand, Some((abstractLhs, rhsSnapshot)), pve, v)(Q)
-
-  private def createChunk(s: State,
-                          wand: ast.MagicWand,
-                          possibleSnapshotPair: Option[(Term, Term)],
-                          pve: PartialVerificationError,
-                          v: Verifier)
-                          (Q: (State, MagicWandChunk, Verifier) => VerificationResult)
-                          : VerificationResult = {
-
-    val s1 = s.copy(exhaleExt = false)
-    val es = wand.subexpressionsToEvaluate(Verifier.program)
-
-    evals(s1, es, _ => pve, v)((s2, ts, v1) => {
-      val s3 = s2.copy(exhaleExt = s.exhaleExt)
-<<<<<<< HEAD
-      val newChunk = MagicWandChunk(MagicWandIdentifier(ghostFreeWand), s3.g.values, ts)
-      Q(s3, newChunk, v1)})
-  }
-=======
-      val snapshotPair = possibleSnapshotPair.getOrElse((freshSnap(sorts.Snap, v), freshSnap(sorts.Snap, v)))
-      Q(s3, MagicWandChunk(wand, s3.g.values, ts, MagicWandSnapshot(snapshotPair._1, snapshotPair._2)), v1)
-  })}
->>>>>>> 0964c21b
-
-  /* TODO: doWithMultipleHeaps and consumeFromMultipleHeaps have a similar
-   *       structure. Try to merge the two.
-   */
-
-  def doWithMultipleHeaps[R](s: State,
-                             hs: Stack[Heap],
-                             v: Verifier)
-                            (action: (State, Heap, Verifier) => (State, Option[R], Heap, Verifier))
-                            (Q: (State, Option[R], Stack[Heap], Verifier) => VerificationResult)
-                            : VerificationResult = {
-
-    var heapsToVisit = hs
-    var visitedHeaps: List[Heap] = Nil
-    var rCurr: Option[R] = None
-    var sCurr = s
-    var vCurr = v
-
-    while (heapsToVisit.nonEmpty && rCurr.isEmpty) {
-      val h = heapsToVisit.head
-      heapsToVisit = heapsToVisit.tail
-
-      val (s1, r1, h1, v1) = action(sCurr, h, vCurr)
-      visitedHeaps = h1 :: visitedHeaps
-      rCurr = r1
-      sCurr = s1
-      vCurr = v1
-    }
-
-    Q(sCurr, rCurr, visitedHeaps.reverse ++ heapsToVisit, vCurr)
-  }
-
-  def consumeFromMultipleHeaps(s: State,
-                               hs: Stack[Heap],
-                               id: ChunkIdentifer,
-                               args: Seq[Term],
-                               pLoss: Term,
-                               locacc: ast.LocationAccess,
-                               pve: PartialVerificationError,
-                               v: Verifier)
-                              (Q: (State, Stack[Heap], Stack[Option[DefaultChunk]], Verifier) => VerificationResult)
-                              : VerificationResult = {
-
-    val consumedChunks: Array[Option[DefaultChunk]] = Array.fill(hs.length)(None)
-    var toLose = pLoss
-    var heapsToVisit = hs
-    var visitedHeaps: List[Heap] = Nil
-    var sCurr = s
-    var vCurr = v
-
-    while (heapsToVisit.nonEmpty && !v.decider.check(IsNonPositive(toLose), Verifier.config.checkTimeout())) {
-      val h = heapsToVisit.head
-      heapsToVisit = heapsToVisit.tail
-
-      val (s1, h1, optCh1, toLose1, v1) = consumeMaxPermissions(sCurr, h, id, args, toLose, vCurr)
-
-      visitedHeaps = h1 :: visitedHeaps
-
-      assert(consumedChunks(hs.length - 1 - heapsToVisit.length).isEmpty)
-      consumedChunks(hs.length - 1 - heapsToVisit.length) = optCh1
-      toLose = toLose1
-      sCurr = s1
-      vCurr = v1
-    }
-
-    if (vCurr.decider.check(IsNonPositive(toLose), Verifier.config.checkTimeout())) {
-      val tEqs =
-        consumedChunks.flatten.sliding(2).map {
-          case Array(ch1: DefaultChunk, ch2: DefaultChunk) => ch1.snap === ch2.snap
-          case _ => True()
-        }
-
-      vCurr.decider.assume(tEqs.toIterable)
-
-      Q(sCurr, visitedHeaps.reverse ++ heapsToVisit, consumedChunks, vCurr)
-    } else
-      Failure(pve dueTo InsufficientPermission(locacc)).withLoad(args)
-  }
-
-  /* TODO: This is similar, but not as general, as the consumption algorithm
-   *       implemented for supporting quantified permissions. It should be
-   *       possible to unite the two.
-   *
-   * TODO: decider.getChunk will return the first chunk it finds - and only
-   *       the first chunk. That is, if h contains multiple chunks for the
-   *       given id, only the first one will be considered. This may result
-   *       in missing permissions that could be taken from h.
-   */
-  private def consumeMaxPermissions(s: State,
-                                    h: Heap,
-                                    id: ChunkIdentifer,
-                                    args: Seq[Term],
-                                    pLoss: Term,
-                                    v: Verifier)
-                                   : (State, Heap, Option[DefaultChunk], Term, Verifier) = {
-
-    chunkSupporter.findChunk[DefaultChunk](h.values, id, args, v) match {
-      case Some(ch) =>
-        val (pLost, pKeep, pToConsume) =
-          if (v.decider.check(PermAtMost(pLoss, ch.perm), Verifier.config.checkTimeout()))
-            (pLoss, PermMinus(ch.perm, pLoss), NoPerm())
-          else
-            (ch.perm, NoPerm(), PermMinus(pLoss, ch.perm))
-        val h1 =
-          if (v.decider.check(IsNonPositive(pKeep), Verifier.config.checkTimeout())) h - ch
-          else h - ch + ch.withPerm(pKeep)
-        val consumedChunk = ch.withPerm(pLost)
-        (s, h1, Some(consumedChunk), pToConsume, v)
-
-      case None => (s, h, None, pLoss, v)
-    }
-  }
-
-//  private var cnt = 0L
-//  private val packageLogger = LoggerFactory.getLogger("package")
-
-  def packageWand(state: State,
-                  wand: ast.MagicWand,
-                  proofScript: ast.Seqn,
-                  pve: PartialVerificationError,
-                  v: Verifier)
-                  (Q: (State, MagicWandChunk, Verifier) => VerificationResult)
-                  : VerificationResult = {
-
-    /* TODO: Logging code is very similar to that in HeuristicsSupporter. Unify. */
-
-//    val myId = cnt; cnt += 1
-//    val baseIdent = "  "
-//    var printedHeader = false
-
-//    def lnsay(msg: String, ident: Int = 1) {
-//      val prefix = "\n" + (if (ident == 0) "" else baseIdent)
-//      dosay(prefix, msg, ident - 1)
-//    }
-//
-//    def say(msg: String, ident: Int = 1) {
-//      val prefix = if (ident == 0) "" else baseIdent
-//      dosay(prefix, msg, ident - 1)
-//    }
-//
-//    def dosay(prefix: String, msg: String, ident: Int) {
-//      if (!printedHeader) {
-//        packageLogger.debug(s"\n[packageWand $myId]")
-//        printedHeader = true
-//      }
-//
-//      val messagePrefix = baseIdent * ident
-//      packageLogger.debug(s"$prefix$messagePrefix $msg")
-//    }
-//
-//    say(s"wand = $wand")
-//    say("c.reserveHeaps:")
-//    s.reserveHeaps.map(v.stateFormatter.format).foreach(str => say(str, 2))
-
-    val s = if (state.exhaleExt) state else
-      state.copy(reserveHeaps = Heap() :: state.h :: Nil,
-                 recordEffects = true,
-                 consumedChunks = Nil :: Nil)
-
-    val stackSize = 3 + s.reserveHeaps.tail.size
-      /* IMPORTANT: Size matches structure of reserveHeaps at [State RHS] below */
-    var allConsumedChunks: Stack[MMap[Stack[Term], MList[DefaultChunk]]] = Stack.fill(stackSize - 1)(MMap())
-      /* Record consumptions (transfers) from all heaps except the top-most (which is hUsed,
-       * from which we never transfer from, only to)
-       */
-    var finalStates: Seq[State] = Nil
-    var magicWandChunk: MagicWandChunk = null
-
-    assert(s.reserveHeaps.head.values.isEmpty)
-
-    /* TODO: When parallelising branches, some of the runtime assertions in the code below crash
-     *       during some executions - since such crashes are hard to debug, branch parallelisation
-     *       has been disabled for now.
-     */
-    val sEmp = s.copy(h = Heap(),
-                      reserveHeaps = Nil,
-                      exhaleExt = false,
-                      parallelizeBranches = false)
-
-    var pcsFromHeapIndepExprs = Vector[RecordedPathConditions]()
-
-    val r = executionFlowController.locally(sEmp, v)((s1, v1) => {
-      /* Using conservingSnapshotGeneration a snapshot (binary tree) will be
-       * constructed using First/Second datatypes, that preserves the original root.
-       * The leafs of this tree will later appear in the snapshot of the rhs at the
-       * appropriate places. Thus equating freshSnapRoot with the snapshot received
-       * from consuming the lhs when applying the wand preserves values from the lhs
-       * into the rhs.
-       */
-      val freshSnapRoot = freshSnap(sorts.Snap, v1)
-      produce(s1.copy(conservingSnapshotGeneration = true), toSf(freshSnapRoot), wand.left, pve, v1)((sLhs, v2) => {
-
-        val proofScriptCfg = proofScript.toCfg()
-
-        /* Expected shape of reserveHeaps is either
-         *   [hEmp, hOuter]
-         * if we are executing a package statement (i.e. if we are coming from the executor), or
-         *   [hEmp, hOps, ..., hOuterLHS, hOuter]
-         * if we are executing a package ghost operation (i.e. if we are coming from the consumer).
-         */
-        val s2 = sLhs.copy(g = s.g,
-                           h = Heap(),
-                           reserveHeaps = Heap() +: Heap() +: sLhs.h +: s.reserveHeaps.tail, /* [State RHS] */
-                           reserveCfgs = proofScriptCfg +: sLhs.reserveCfgs,
-                           exhaleExt = true,
-                           oldHeaps = s.oldHeaps + (Verifier.MAGIC_WAND_LHS_STATE_LABEL -> sLhs.h),
-                           recordEffects = true,
-                           conservingSnapshotGeneration = s.conservingSnapshotGeneration,
-                           consumedChunks = Stack.fill(stackSize - 1)(Nil))
-        /* s2.reserveHeaps is [hUsed, hOps, hLHS, ...], where hUsed and hOps are initially
-         * empty, and where the dots represent the heaps belonging to surrounding package/packaging
-         * operations. hOps will be populated while processing the RHS of the wand to package.
-         * More precisely, each ghost operation (folding, applying, etc.) that is executed
-         * populates hUsed (by transferring permissions from heaps lower in the stack, and by
-         * adding new chunks, e.g. a folded predicate) during its execution, and afterwards
-         * merges hUsed and hOps, the result of which replaces hOps, and hUsed is replaced by a
-         * new empty heap (see also the final state updates in, e.g. method `applyingWand`
-         * or `unfoldingPredicate` below).
-         */
-        assert(stackSize == s2.reserveHeaps.length)
-
-//        say(s"done: produced LHS ${wand.left}")
-//        say(s"next: consume RHS ${wand.right}")
-        executor.exec(s2, proofScriptCfg, v2)((proofScriptState, proofScriptVerifier) => {
-          consume(proofScriptState.copy(oldHeaps = s2.oldHeaps, reserveCfgs = proofScriptState.reserveCfgs.tail), wand.right, pve, proofScriptVerifier)((s3, snap, v3) => {
-            val s4 = s3.copy(//h = s.h, /* Temporarily */
-                             exhaleExt = false,
-                             recordEffects = false,
-                             oldHeaps = s.oldHeaps,
-                             consumedChunks = Stack())
-
-//          say(s"done: consumed RHS ${wand.right}")
-//          say(s"next: create wand chunk")
-            val preMark = v3.decider.setPathConditionMark()
-            magicWandSupporter.createChunk(s4, wand, freshSnapRoot, snap, pve, v3)((s5, ch, v4) => {
-//            say(s"done: create wand chunk: $ch")
-              pcsFromHeapIndepExprs :+= v4.decider.pcs.after(preMark)
-              val mergedSnapshot =
-                if (magicWandChunk != null) magicWandChunk.snap.merge(ch.snap, v.decider.pcs.branchConditions)
-                else ch.snap
-              magicWandChunk = ch.copy(snap = mergedSnapshot)
-              /* TODO: Assert that all produced chunks are identical (due to
-               * branching, we might get here multiple times per package).
-               */
-
-//            lnsay(s"-- reached local end of packageWand $myId --")
-
-//            lnsay(s"s3.consumedChunks:", 2)
-//            s3.consumedChunks.foreach(x => say(x.toString(), 3))
-
-              assert(s3.consumedChunks.length <= allConsumedChunks.length)
-              /* s3.consumedChunks can have fewer layers due to infeasible execution paths,
-               * as illustrated by test case wands/regression/folding_inc1.sil.
-               * Hence the at-most comparison.
-               */
-
-<<<<<<< HEAD
-            val consumedChunks: Stack[MMap[Stack[Term], MList[DefaultChunk]]] =
-              s3.consumedChunks.map(pairs => {
-                val cchs: MMap[Stack[Term], MList[DefaultChunk]] = MMap()
-=======
-              val consumedChunks: Stack[MMap[Stack[Term], MList[BasicChunk]]] =
-                s3.consumedChunks.map(pairs => {
-                  val cchs: MMap[Stack[Term], MList[BasicChunk]] = MMap()
->>>>>>> 0964c21b
-
-                  pairs.foreach {
-                    case (guards, chunk) => cchs.getOrElseUpdate(guards, MList()) += chunk
-                  }
-
-                  cchs
-                })
-
-//            say(s"consumedChunks:", 2)
-//            consumedChunks.foreach(x => say(x.toString(), 3))
-
-              assert(consumedChunks.length <= allConsumedChunks.length)
-              /* At-most comparison due to infeasible execution paths */
-
-              consumedChunks.zip(allConsumedChunks).foreach { case (cchs, allcchs) =>
-                cchs.foreach { case (guards, chunks) =>
-                  allcchs.get(guards) match {
-                    case Some(chunks1) => assert(chunks1 == chunks)
-                    case None => allcchs(guards) = chunks
-                  }
-                }
-              }
-
-//            say(s"allConsumedChunks:", 2)
-//            allConsumedChunks.foreach(x => say(x.toString(), 3))
-
-              finalStates :+= s5
-              Success()})})})})})
-
-//    cnt -= 1
-//    lnsay(s"[end packageWand $myId]")
-//
-//    say(s"produced magic wand chunk $magicWandChunk")
-//    say(s"allConsumedChunks:")
-//    allConsumedChunks.foreach(x => say(x.toString(), 2))
-//    say(s"recorded ${finalStates.length} final states")
-//    finalStates.foreach(s => s.reserveHeaps.map(stateFormatter.format).foreach(str => say(str, 2)))
-
-    r && {
-      assert(finalStates.isEmpty == (magicWandChunk == null))
-
-      if (magicWandChunk == null) {
-        /* magicWandChunk is still null, i.e. no wand chunk was produced. This
-         * should only happen if the wand is inconsistent, i.e. if the symbolic
-         * execution pruned all branches (during the package operation) before
-         * reaching the point at which a wand chunk is created and assigned to
-         * magicWandChunk.
-         */
-        assert(!wand.contains[ast.Let])
-          /* TODO: magicWandSupporter.createChunk expects a store that already
-           * binds variables that are let-bound in the wand.
-           * In the case where the symbolic execution does not prune all branches,
-           * the bindings are taken from the context (see call to createChunk
-           * above).
-           */
-
-        val s1 = s.copy(reserveHeaps = s.reserveHeaps.tail) /* [Remainder reserveHeaps] (match code below) */
-        magicWandSupporter.createChunk(s1, wand, pve, v)((s2, ch, v1) => {
-//          say(s"done: create wand chunk: $ch")
-          Q(s2, ch, v1)})
-      } else {
-//        lnsay("Restoring path conditions obtained from evaluating heap-independent expressions")
-        v.decider.prover.comment("Restoring path conditions obtained from evaluating heap-independent expressions")
-        pcsFromHeapIndepExprs.foreach(pcs => v.decider.assume(pcs.asConditionals))
-
-        assert(finalStates.map(_.reserveHeaps).map(_.length).toSet.size == 1)
-        val joinedReserveHeaps: Stack[MList[Chunk]] = s.reserveHeaps.tail.map(h => MList() ++ h.values) /* [Remainder reserveHeaps] (match code above) */
-        assert(joinedReserveHeaps.length == allConsumedChunks.length - 2)
-
-//        lnsay("Computing joined reserve heaps. Initial stack:")
-//        joinedReserveHeaps.foreach(x => say(x.toString(), 2))
-
-        /* Drop the top-most two heaps from the stack, which record the chunks consumed from
-         * hOps and hLHS. Chunks consumed from these heaps are irrelevant to the outside
-         * package/packaging scope because chunks consumed from
-         *   - hOps have either been newly produced during the execution of ghost statements (such as a
-         *     predicate obtained by folding it), or they have been transferred into hOps, in which case
-         *     they've already been recorded as being consumed from another heap (lower in the stack).
-         *   - hLHS is discarded after the packaging is done
-         */
-        allConsumedChunks = allConsumedChunks.drop(2) /* TODO: Don't record irrelevant chunks in the first place */
-        assert(allConsumedChunks.length == joinedReserveHeaps.length)
-
-//        lnsay("Matching joined reserve heaps (as shown) with consumed chunks minus top two layers:")
-//        allConsumedChunks.foreach(x => say(x.toString(), 2))
-
-        joinedReserveHeaps.zip(allConsumedChunks).foreach { case (hR, allcchs) =>
-          allcchs.foreach { case (guards, chunks) =>
-            chunks.foreach(ch => {
-              val pLoss = Ite(And(guards), ch.perm, NoPerm())
-              var matched = false
-
-              hR.transform {
-                case ch1: DefaultChunk if ch1.args == ch.args && ch1.id == ch.id =>
-                  matched = true
-                  ch.withPerm(PermMinus(ch1.perm, pLoss))
-                case ch1 => ch1
-              }
-
-              if (!matched) {
-//                lnsay(s"Couldn't find a match for $ch!")
-//                say(s"hR = $hR", 2)
-//                say(s"guards = $guards", 2)
-//                say(s"chunks = $chunks", 2)
-                sys.error(s"Could not find a match for the following chunk: $ch")
-              }
-            })
-        }}
-
-//        lnsay("Finished joined reserve heaps. Final stack:")
-//        joinedReserveHeaps.foreach(x => say(x.toString(), 2))
-
-        assert(allConsumedChunks.length == s.consumedChunks.length)
-        val consumedChunks: Stack[Seq[(Stack[Term], DefaultChunk)]] =
-          allConsumedChunks.zip(s.consumedChunks).map { case (allcchs, cchs) =>
-            cchs ++ allcchs.toSeq.flatMap { case (guards, chunks) => chunks.map(ch => (guards, ch))}}
-
-//        lnsay(s"Exiting packageWand $myId. Final consumedChunks:")
-//        consumedChunks.foreach(x => say(x.toString(), 2))
-
-
-        /* TODO: Shouldn't we merge the final states here (modulo certain components)?
-         *       Use State.preserveAfterLocalEvaluation?
-         */
-        val s1 = finalStates.head.copy(reserveHeaps = joinedReserveHeaps.map(Heap(_)),
-                                       recordEffects = s.recordEffects,
-                                       consumedChunks = consumedChunks,
-                                       parallelizeBranches = s.parallelizeBranches /* See comment above */
-                                       /*branchConditions = c.branchConditions*/)
-
-        Q(s1, magicWandChunk, v)
-      }
-    }
-  }
-
-  def applyWand(s: State,
-                wand: ast.MagicWand,
-                pve: PartialVerificationError,
-                v: Verifier)
-                (Q: (State, Verifier) => VerificationResult)
-                : VerificationResult = {
-        consume(s, wand, pve, v)((s1, snap, v1) => {
-          val wandSnap = snap.asInstanceOf[MagicWandSnapshot]
-          consume(s1, wand.left, pve, v1)((s2, snap, v2) => {
-            /* It is assumed that snap and wandSnap.abstractLhs are structurally the same.
-             * Since a wand can only be applied once, equating the two snapshots is sound.
-             */
-            assert(snap.sort == sorts.Snap, s"expected snapshot but found: $snap")
-            v2.decider.assume(snap === wandSnap.abstractLhs)
-            val s3 = s2.copy(oldHeaps = s1.oldHeaps + (Verifier.MAGIC_WAND_LHS_STATE_LABEL -> magicWandSupporter.getEvalHeap(s1)))
-            produce(s3.copy(conservingSnapshotGeneration = true), toSf(wandSnap.rhsSnapshot), wand.right, pve, v2)((s4, v3) => {
-              val s5 = s4.copy(g = s1.g, conservingSnapshotGeneration = s3.conservingSnapshotGeneration)
-              val s6 = stateConsolidator.consolidate(s5, v3).copy(oldHeaps = s1.oldHeaps)
-              Q(s6, v3)})})})}
-
-  def transfer(s: State,
-               id: ChunkIdentifer,
-               args: Seq[Term],
-               perms: Term,
-               locacc: ast.LocationAccess,
-               pve: PartialVerificationError,
-               v: Verifier)
-              (Q: (State, Option[DefaultChunk], Verifier) => VerificationResult)
-              : VerificationResult = {
-
-    assert(s.consumedChunks.length == s.reserveHeaps.tail.length)
-
-    magicWandSupporter.consumeFromMultipleHeaps(s, s.reserveHeaps.tail, id, args, perms, locacc, pve, v)((s1, hs, chs, v1 /*, pcr*/) => {
-      val s2 = s1.copy(reserveHeaps = s.reserveHeaps.head +: hs)
-
-      val s3 =
-        if (s2.recordEffects) {
-          assert(chs.length == s2.consumedChunks.length)
-          val bcs = v1.decider.pcs.branchConditions
-          val consumedChunks3 =
-            chs.zip(s2.consumedChunks).foldLeft(Stack[Seq[(Stack[Term], DefaultChunk)]]()) {
-              case (accConsumedChunks, (optCh, consumed)) =>
-                optCh match {
-                  case Some(ch) => ((bcs -> ch) +: consumed) :: accConsumedChunks
-                  case None => consumed :: accConsumedChunks
-                }
-            }.reverse
-
-          s2.copy(consumedChunks = consumedChunks3)
-        } else
-          s2
-
-      val usedChunks = chs.flatten
-      val hUsed = stateConsolidator.merge(s3.reserveHeaps.head, Heap(usedChunks), v1)
-
-      val s4 = s3.copy(reserveHeaps = hUsed +: s3.reserveHeaps.tail)
-
-      /* Returning any of the usedChunks should be fine w.r.t to the snapshot
-       * of the chunk, since consumeFromMultipleHeaps should have equated the
-       * snapshots of all usedChunks.
-       */
-      Q(s4, usedChunks.headOption, v1)})
-  }
-
-  def getEvalHeap(s: State): Heap = {
-    if (s.exhaleExt) {
-      /* s.reserveHeaps = [hUsed, hOps, sLhs, ...]
-       * After a proof script statement such as fold has been executed, hUsed is empty and
-       * hOps contains the chunks that were either transferred or newly produced by
-       * the statement. Evaluating an expression, e.g. predicate arguments of
-       * a subsequent fold, thus potentially requires chunks from hOps.
-       * Such an expression should also be able to rely on permissions gained from the lhs
-       * of the wand, i.e. chunks in sLhs.
-       * On the other hand, once the innermost assertion of the RHS of a wand is
-       * reached, permissions are transferred to hUsed, and expressions of the innermost
-       * assertion therefore potentially require chunks from hUsed.
-       * Since innermost assertions must be self-framing, combining hUsed, hOps and hLhs
-       * is sound.
-       */
-      s.reserveHeaps.head + s.reserveHeaps(1) + s.reserveHeaps(2)
-    } else
-      s.h
-  }
-
-<<<<<<< HEAD
-=======
-  def getExecutionHeap(s: State): Heap =
-    if (s.exhaleExt) s.reserveHeaps.head
-    else s.h
-
-  def moveToReserveHeap(newState: State, v: Verifier): State =
-    if (newState.exhaleExt) {
-      /* newState.reserveHeaps = [hUsed, hOps, ...]
-       * During execution permissions are consumed or transferred from hOps and new
-       * ones are generated onto the state's heap. E.g. for a fold the body of a predicate
-       * is consumed from hOps and permissions for the predicate are added to the state's
-       * heap. After a statement is executed those permissions are transferred to hOps.
-       */
-      val hOpsJoinUsed = stateConsolidator.merge(newState.reserveHeaps(1), newState.h, v)
-      newState.copy(h = Heap(),
-          reserveHeaps = Heap() +: hOpsJoinUsed +: newState.reserveHeaps.drop(2))
-    } else newState
-
-  def getOutEdges(s: State, b: SilverBlock): Seq[Edge[Stmt, Exp]] =
-    if (s.exhaleExt)
-      s.reserveCfgs.head.outEdges(b)
-    else
-      s.methodCfg.outEdges(b)
-
-  def getMatchingChunk(h: Heap, chunk: MagicWandChunk, v: Verifier): Option[MagicWandChunk] = {
-    val mwChunks = h.values.collect { case ch: MagicWandChunk => ch }
-    mwChunks.find(ch => compareWandChunks(chunk, ch, v))
-  }
-
-  private def compareWandChunks(chWand1: MagicWandChunk,
-                                chWand2: MagicWandChunk,
-                                v: Verifier)
-                               : Boolean = {
-//    println(s"\n[compareWandChunks]")
-//    println(s"  chWand1 = ${chWand1.ghostFreeWand}")
-//    println(s"  chWand2 = ${chWand2.ghostFreeWand}")
-    var b = chWand1.ghostFreeWand.structurallyMatches(chWand2.ghostFreeWand, Verifier.program)
-//    println(s"  after structurallyMatches: b = $b")
-    b = b && chWand1.evaluatedTerms.length == chWand2.evaluatedTerms.length
-//    println(s"  after comparing evaluatedTerms.length's: b = $b")
-    b = b && v.decider.check(And(chWand1.evaluatedTerms zip chWand2.evaluatedTerms map (p => p._1 === p._2)), Verifier.config.checkTimeout())
-//    println(s"  after comparing evaluatedTerms: b = $b")
-
-    b
-  }
->>>>>>> 0964c21b
-}
+/*
+ * This Source Code Form is subject to the terms of the Mozilla Public
+ * License, v. 2.0. If a copy of the MPL was not distributed with this
+ * file, You can obtain one at http://mozilla.org/MPL/2.0/.
+ */
+
+package viper.silicon.rules
+
+import viper.silver.ast
+import viper.silver.verifier.PartialVerificationError
+import viper.silver.verifier.reasons.InsufficientPermission
+import viper.silicon._
+import viper.silicon.decider.RecordedPathConditions
+import viper.silicon.interfaces._
+import viper.silicon.interfaces.state._
+import viper.silicon.state._
+import viper.silicon.state.terms.perms.IsNonPositive
+import viper.silicon.state.terms.{MagicWandSnapshot, _}
+import viper.silicon.utils.{freshSnap, toSf}
+import viper.silicon.verifier.Verifier
+import viper.silver.ast.{Exp, Stmt}
+import viper.silver.cfg.Edge
+import viper.silver.cfg.silver.SilverCfg.SilverBlock
+
+object magicWandSupporter extends SymbolicExecutionRules with Immutable {
+  import evaluator._
+  import producer._
+  import consumer._
+
+  def checkWandsAreSelfFraming(s: State, g: Store, oldHeap: Heap, root: ast.Member, v: Verifier): VerificationResult =
+    sys.error("Implementation missing")
+//  {
+//    val wands = Visitor.deepCollect(List(root), Nodes.subnodes){case wand: ast.MagicWand => wand}
+//    var result: VerificationResult = Success()
+//
+//    breakable {
+//      wands foreach {_wand =>
+//        val err = MagicWandNotWellformed(_wand)
+//
+//        /* NOTE: Named wand, i.e. "wand w := A --* B", are currently not (separately) checked for
+//         * self-framingness; instead, each such wand is replaced by "true --* true" (for the scope
+//         * of the self-framingness checks implemented in this block of code).
+//         * The reasoning here is that
+//         *   (1) either A --* B is a wand that is actually used in the program, in which case
+//         *       the other occurrences will be checked for self-framingness
+//         *   (2) or A --* B is a wand that does not actually occur in the program, in which case
+//         *       the verification will fail anyway
+//         */
+//        val trivialWand = (p: ast.Position) => ast.MagicWand(ast.TrueLit()(p), ast.TrueLit()(p))(p)
+//        val wand = _wand.transform {
+//          case v: ast.AbstractLocalVar if v.typ == ast.Wand => trivialWand(v.pos)
+//        }()
+//
+//        val left = wand.left
+//        val right = wand.withoutGhostOperations.right
+//        val vs = Visitor.deepCollect(List(left, right), Nodes.subnodes){case v: ast.AbstractLocalVar => v}
+//        val γ1 = Γ(vs.map(v => (v, fresh(v))).toIterable) + γ
+//        val σ1 = Σ(γ1, Ø, g)
+//
+//        var σInner: S = null.asInstanceOf[S]
+//
+//        result =
+//          locallyXXX {
+//            produce(σ1, fresh, left, err, c)((σ2, c2) => {
+//              σInner = σ2
+//              Success()})
+//          } && locallyXXX {
+//            produce(σ1, fresh, right, err, c.copy(lhsHeap = Some(σInner.h)))((_, c4) =>
+//              Success())}
+//
+//        result match {
+//          case failure: Failure =>
+//            /* Failure occurred. We transform the original failure into a MagicWandNotWellformed one. */
+//            result = failure.copy(message = MagicWandNotWellformed(wand, failure.message.reason))
+//            break()
+//
+//          case _: NonFatalResult => /* Nothing needs to be done*/
+//        }
+//      }
+//    }
+//
+//    result
+//  }
+
+  //TODO: needs to calculate a snapshot that preserves values from the lhs
+  def createChunk(s: State,
+                  wand: ast.MagicWand,
+                  pve: PartialVerificationError,
+                  v: Verifier)
+                  (Q: (State, MagicWandChunk, Verifier) => VerificationResult)
+                  : VerificationResult =
+    createChunk(s, wand, None, pve, v)(Q)
+
+  def createChunk(s: State,
+                  wand: ast.MagicWand,
+                  abstractLhs: Term,
+                  rhsSnapshot: Term,
+                  pve: PartialVerificationError,
+                  v: Verifier)
+                  (Q: (State, MagicWandChunk, Verifier) => VerificationResult)
+                  : VerificationResult =
+    createChunk(s, wand, Some((abstractLhs, rhsSnapshot)), pve, v)(Q)
+
+  private def createChunk(s: State,
+                          wand: ast.MagicWand,
+                          possibleSnapshotPair: Option[(Term, Term)],
+                          pve: PartialVerificationError,
+                          v: Verifier)
+                          (Q: (State, MagicWandChunk, Verifier) => VerificationResult)
+                          : VerificationResult = {
+
+    val s1 = s.copy(exhaleExt = false)
+    val es = wand.subexpressionsToEvaluate(Verifier.program)
+
+    evals(s1, es, _ => pve, v)((s2, ts, v1) => {
+      val s3 = s2.copy(exhaleExt = s.exhaleExt)
+      val snapshotPair = possibleSnapshotPair.getOrElse((freshSnap(sorts.Snap, v), freshSnap(sorts.Snap, v)))
+      Q(s3, MagicWandChunk(MagicWandIdentifier(wand), s3.g.values, ts, MagicWandSnapshot(snapshotPair._1, snapshotPair._2)), v1)
+  })}
+
+  /* TODO: doWithMultipleHeaps and consumeFromMultipleHeaps have a similar
+   *       structure. Try to merge the two.
+   */
+
+  def doWithMultipleHeaps[R](s: State,
+                             hs: Stack[Heap],
+                             v: Verifier)
+                            (action: (State, Heap, Verifier) => (State, Option[R], Heap, Verifier))
+                            (Q: (State, Option[R], Stack[Heap], Verifier) => VerificationResult)
+                            : VerificationResult = {
+
+    var heapsToVisit = hs
+    var visitedHeaps: List[Heap] = Nil
+    var rCurr: Option[R] = None
+    var sCurr = s
+    var vCurr = v
+
+    while (heapsToVisit.nonEmpty && rCurr.isEmpty) {
+      val h = heapsToVisit.head
+      heapsToVisit = heapsToVisit.tail
+
+      val (s1, r1, h1, v1) = action(sCurr, h, vCurr)
+      visitedHeaps = h1 :: visitedHeaps
+      rCurr = r1
+      sCurr = s1
+      vCurr = v1
+    }
+
+    Q(sCurr, rCurr, visitedHeaps.reverse ++ heapsToVisit, vCurr)
+  }
+
+  def consumeFromMultipleHeaps(s: State,
+                               hs: Stack[Heap],
+                               id: ChunkIdentifer,
+                               args: Seq[Term],
+                               pLoss: Term,
+                               locacc: ast.LocationAccess,
+                               pve: PartialVerificationError,
+                               v: Verifier)
+                              (Q: (State, Stack[Heap], Stack[Option[DefaultChunk]], Verifier) => VerificationResult)
+                              : VerificationResult = {
+
+    val consumedChunks: Array[Option[DefaultChunk]] = Array.fill(hs.length)(None)
+    var toLose = pLoss
+    var heapsToVisit = hs
+    var visitedHeaps: List[Heap] = Nil
+    var sCurr = s
+    var vCurr = v
+
+    while (heapsToVisit.nonEmpty && !v.decider.check(IsNonPositive(toLose), Verifier.config.checkTimeout())) {
+      val h = heapsToVisit.head
+      heapsToVisit = heapsToVisit.tail
+
+      val (s1, h1, optCh1, toLose1, v1) = consumeMaxPermissions(sCurr, h, id, args, toLose, vCurr)
+
+      visitedHeaps = h1 :: visitedHeaps
+
+      assert(consumedChunks(hs.length - 1 - heapsToVisit.length).isEmpty)
+      consumedChunks(hs.length - 1 - heapsToVisit.length) = optCh1
+      toLose = toLose1
+      sCurr = s1
+      vCurr = v1
+    }
+
+    if (vCurr.decider.check(IsNonPositive(toLose), Verifier.config.checkTimeout())) {
+      val tEqs =
+        consumedChunks.flatten.sliding(2).map {
+          case Array(ch1: DefaultChunk, ch2: DefaultChunk) => ch1.snap === ch2.snap
+          case _ => True()
+        }
+
+      vCurr.decider.assume(tEqs.toIterable)
+
+      Q(sCurr, visitedHeaps.reverse ++ heapsToVisit, consumedChunks, vCurr)
+    } else
+      Failure(pve dueTo InsufficientPermission(locacc)).withLoad(args)
+  }
+
+  /* TODO: This is similar, but not as general, as the consumption algorithm
+   *       implemented for supporting quantified permissions. It should be
+   *       possible to unite the two.
+   *
+   * TODO: decider.getChunk will return the first chunk it finds - and only
+   *       the first chunk. That is, if h contains multiple chunks for the
+   *       given id, only the first one will be considered. This may result
+   *       in missing permissions that could be taken from h.
+   */
+  private def consumeMaxPermissions(s: State,
+                                    h: Heap,
+                                    id: ChunkIdentifer,
+                                    args: Seq[Term],
+                                    pLoss: Term,
+                                    v: Verifier)
+                                   : (State, Heap, Option[DefaultChunk], Term, Verifier) = {
+
+    chunkSupporter.findChunk[DefaultChunk](h.values, id, args, v) match {
+      case Some(ch) =>
+        val (pLost, pKeep, pToConsume) =
+          if (v.decider.check(PermAtMost(pLoss, ch.perm), Verifier.config.checkTimeout()))
+            (pLoss, PermMinus(ch.perm, pLoss), NoPerm())
+          else
+            (ch.perm, NoPerm(), PermMinus(pLoss, ch.perm))
+        val h1 =
+          if (v.decider.check(IsNonPositive(pKeep), Verifier.config.checkTimeout())) h - ch
+          else h - ch + ch.withPerm(pKeep)
+        val consumedChunk = ch.withPerm(pLost)
+        (s, h1, Some(consumedChunk), pToConsume, v)
+
+      case None => (s, h, None, pLoss, v)
+    }
+  }
+
+//  private var cnt = 0L
+//  private val packageLogger = LoggerFactory.getLogger("package")
+
+  def packageWand(state: State,
+                  wand: ast.MagicWand,
+                  proofScript: ast.Seqn,
+                  pve: PartialVerificationError,
+                  v: Verifier)
+                  (Q: (State, MagicWandChunk, Verifier) => VerificationResult)
+                  : VerificationResult = {
+
+    /* TODO: Logging code is very similar to that in HeuristicsSupporter. Unify. */
+
+//    val myId = cnt; cnt += 1
+//    val baseIdent = "  "
+//    var printedHeader = false
+
+//    def lnsay(msg: String, ident: Int = 1) {
+//      val prefix = "\n" + (if (ident == 0) "" else baseIdent)
+//      dosay(prefix, msg, ident - 1)
+//    }
+//
+//    def say(msg: String, ident: Int = 1) {
+//      val prefix = if (ident == 0) "" else baseIdent
+//      dosay(prefix, msg, ident - 1)
+//    }
+//
+//    def dosay(prefix: String, msg: String, ident: Int) {
+//      if (!printedHeader) {
+//        packageLogger.debug(s"\n[packageWand $myId]")
+//        printedHeader = true
+//      }
+//
+//      val messagePrefix = baseIdent * ident
+//      packageLogger.debug(s"$prefix$messagePrefix $msg")
+//    }
+//
+//    say(s"wand = $wand")
+//    say("c.reserveHeaps:")
+//    s.reserveHeaps.map(v.stateFormatter.format).foreach(str => say(str, 2))
+
+    val s = if (state.exhaleExt) state else
+      state.copy(reserveHeaps = Heap() :: state.h :: Nil,
+                 recordEffects = true,
+                 consumedChunks = Nil :: Nil)
+
+    val stackSize = 3 + s.reserveHeaps.tail.size
+      /* IMPORTANT: Size matches structure of reserveHeaps at [State RHS] below */
+    var allConsumedChunks: Stack[MMap[Stack[Term], MList[DefaultChunk]]] = Stack.fill(stackSize - 1)(MMap())
+      /* Record consumptions (transfers) from all heaps except the top-most (which is hUsed,
+       * from which we never transfer from, only to)
+       */
+    var finalStates: Seq[State] = Nil
+    var magicWandChunk: MagicWandChunk = null
+
+    assert(s.reserveHeaps.head.values.isEmpty)
+
+    /* TODO: When parallelising branches, some of the runtime assertions in the code below crash
+     *       during some executions - since such crashes are hard to debug, branch parallelisation
+     *       has been disabled for now.
+     */
+    val sEmp = s.copy(h = Heap(),
+                      reserveHeaps = Nil,
+                      exhaleExt = false,
+                      parallelizeBranches = false)
+
+    var pcsFromHeapIndepExprs = Vector[RecordedPathConditions]()
+
+    val r = executionFlowController.locally(sEmp, v)((s1, v1) => {
+      /* Using conservingSnapshotGeneration a snapshot (binary tree) will be
+       * constructed using First/Second datatypes, that preserves the original root.
+       * The leafs of this tree will later appear in the snapshot of the rhs at the
+       * appropriate places. Thus equating freshSnapRoot with the snapshot received
+       * from consuming the lhs when applying the wand preserves values from the lhs
+       * into the rhs.
+       */
+      val freshSnapRoot = freshSnap(sorts.Snap, v1)
+      produce(s1.copy(conservingSnapshotGeneration = true), toSf(freshSnapRoot), wand.left, pve, v1)((sLhs, v2) => {
+
+        val proofScriptCfg = proofScript.toCfg()
+
+        /* Expected shape of reserveHeaps is either
+         *   [hEmp, hOuter]
+         * if we are executing a package statement (i.e. if we are coming from the executor), or
+         *   [hEmp, hOps, ..., hOuterLHS, hOuter]
+         * if we are executing a package ghost operation (i.e. if we are coming from the consumer).
+         */
+        val s2 = sLhs.copy(g = s.g,
+                           h = Heap(),
+                           reserveHeaps = Heap() +: Heap() +: sLhs.h +: s.reserveHeaps.tail, /* [State RHS] */
+                           reserveCfgs = proofScriptCfg +: sLhs.reserveCfgs,
+                           exhaleExt = true,
+                           oldHeaps = s.oldHeaps + (Verifier.MAGIC_WAND_LHS_STATE_LABEL -> sLhs.h),
+                           recordEffects = true,
+                           conservingSnapshotGeneration = s.conservingSnapshotGeneration,
+                           consumedChunks = Stack.fill(stackSize - 1)(Nil))
+        /* s2.reserveHeaps is [hUsed, hOps, hLHS, ...], where hUsed and hOps are initially
+         * empty, and where the dots represent the heaps belonging to surrounding package/packaging
+         * operations. hOps will be populated while processing the RHS of the wand to package.
+         * More precisely, each ghost operation (folding, applying, etc.) that is executed
+         * populates hUsed (by transferring permissions from heaps lower in the stack, and by
+         * adding new chunks, e.g. a folded predicate) during its execution, and afterwards
+         * merges hUsed and hOps, the result of which replaces hOps, and hUsed is replaced by a
+         * new empty heap (see also the final state updates in, e.g. method `applyingWand`
+         * or `unfoldingPredicate` below).
+         */
+        assert(stackSize == s2.reserveHeaps.length)
+
+//        say(s"done: produced LHS ${wand.left}")
+//        say(s"next: consume RHS ${wand.right}")
+        executor.exec(s2, proofScriptCfg, v2)((proofScriptState, proofScriptVerifier) => {
+          consume(proofScriptState.copy(oldHeaps = s2.oldHeaps, reserveCfgs = proofScriptState.reserveCfgs.tail), wand.right, pve, proofScriptVerifier)((s3, snap, v3) => {
+            val s4 = s3.copy(//h = s.h, /* Temporarily */
+                             exhaleExt = false,
+                             recordEffects = false,
+                             oldHeaps = s.oldHeaps,
+                             consumedChunks = Stack())
+
+//          say(s"done: consumed RHS ${wand.right}")
+//          say(s"next: create wand chunk")
+            val preMark = v3.decider.setPathConditionMark()
+            magicWandSupporter.createChunk(s4, wand, freshSnapRoot, snap, pve, v3)((s5, ch, v4) => {
+//            say(s"done: create wand chunk: $ch")
+              pcsFromHeapIndepExprs :+= v4.decider.pcs.after(preMark)
+              val mergedSnapshot =
+                if (magicWandChunk != null) magicWandChunk.snap.merge(ch.snap, v.decider.pcs.branchConditions)
+                else ch.snap
+              magicWandChunk = ch.copy(snap = mergedSnapshot)
+              /* TODO: Assert that all produced chunks are identical (due to
+               * branching, we might get here multiple times per package).
+               */
+
+//            lnsay(s"-- reached local end of packageWand $myId --")
+
+//            lnsay(s"s3.consumedChunks:", 2)
+//            s3.consumedChunks.foreach(x => say(x.toString(), 3))
+
+              assert(s3.consumedChunks.length <= allConsumedChunks.length)
+              /* s3.consumedChunks can have fewer layers due to infeasible execution paths,
+               * as illustrated by test case wands/regression/folding_inc1.sil.
+               * Hence the at-most comparison.
+               */
+
+              val consumedChunks: Stack[MMap[Stack[Term], MList[DefaultChunk]]] =
+                s3.consumedChunks.map(pairs => {
+                  val cchs: MMap[Stack[Term], MList[DefaultChunk]] = MMap()
+
+                  pairs.foreach {
+                    case (guards, chunk) => cchs.getOrElseUpdate(guards, MList()) += chunk
+                  }
+
+                  cchs
+                })
+
+//            say(s"consumedChunks:", 2)
+//            consumedChunks.foreach(x => say(x.toString(), 3))
+
+              assert(consumedChunks.length <= allConsumedChunks.length)
+              /* At-most comparison due to infeasible execution paths */
+
+              consumedChunks.zip(allConsumedChunks).foreach { case (cchs, allcchs) =>
+                cchs.foreach { case (guards, chunks) =>
+                  allcchs.get(guards) match {
+                    case Some(chunks1) => assert(chunks1 == chunks)
+                    case None => allcchs(guards) = chunks
+                  }
+                }
+              }
+
+//            say(s"allConsumedChunks:", 2)
+//            allConsumedChunks.foreach(x => say(x.toString(), 3))
+
+              finalStates :+= s5
+              Success()})})})})})
+
+//    cnt -= 1
+//    lnsay(s"[end packageWand $myId]")
+//
+//    say(s"produced magic wand chunk $magicWandChunk")
+//    say(s"allConsumedChunks:")
+//    allConsumedChunks.foreach(x => say(x.toString(), 2))
+//    say(s"recorded ${finalStates.length} final states")
+//    finalStates.foreach(s => s.reserveHeaps.map(stateFormatter.format).foreach(str => say(str, 2)))
+
+    r && {
+      assert(finalStates.isEmpty == (magicWandChunk == null))
+
+      if (magicWandChunk == null) {
+        /* magicWandChunk is still null, i.e. no wand chunk was produced. This
+         * should only happen if the wand is inconsistent, i.e. if the symbolic
+         * execution pruned all branches (during the package operation) before
+         * reaching the point at which a wand chunk is created and assigned to
+         * magicWandChunk.
+         */
+        assert(!wand.contains[ast.Let])
+          /* TODO: magicWandSupporter.createChunk expects a store that already
+           * binds variables that are let-bound in the wand.
+           * In the case where the symbolic execution does not prune all branches,
+           * the bindings are taken from the context (see call to createChunk
+           * above).
+           */
+
+        val s1 = s.copy(reserveHeaps = s.reserveHeaps.tail) /* [Remainder reserveHeaps] (match code below) */
+        magicWandSupporter.createChunk(s1, wand, pve, v)((s2, ch, v1) => {
+//          say(s"done: create wand chunk: $ch")
+          Q(s2, ch, v1)})
+      } else {
+//        lnsay("Restoring path conditions obtained from evaluating heap-independent expressions")
+        v.decider.prover.comment("Restoring path conditions obtained from evaluating heap-independent expressions")
+        pcsFromHeapIndepExprs.foreach(pcs => v.decider.assume(pcs.asConditionals))
+
+        assert(finalStates.map(_.reserveHeaps).map(_.length).toSet.size == 1)
+        val joinedReserveHeaps: Stack[MList[Chunk]] = s.reserveHeaps.tail.map(h => MList() ++ h.values) /* [Remainder reserveHeaps] (match code above) */
+        assert(joinedReserveHeaps.length == allConsumedChunks.length - 2)
+
+//        lnsay("Computing joined reserve heaps. Initial stack:")
+//        joinedReserveHeaps.foreach(x => say(x.toString(), 2))
+
+        /* Drop the top-most two heaps from the stack, which record the chunks consumed from
+         * hOps and hLHS. Chunks consumed from these heaps are irrelevant to the outside
+         * package/packaging scope because chunks consumed from
+         *   - hOps have either been newly produced during the execution of ghost statements (such as a
+         *     predicate obtained by folding it), or they have been transferred into hOps, in which case
+         *     they've already been recorded as being consumed from another heap (lower in the stack).
+         *   - hLHS is discarded after the packaging is done
+         */
+        allConsumedChunks = allConsumedChunks.drop(2) /* TODO: Don't record irrelevant chunks in the first place */
+        assert(allConsumedChunks.length == joinedReserveHeaps.length)
+
+//        lnsay("Matching joined reserve heaps (as shown) with consumed chunks minus top two layers:")
+//        allConsumedChunks.foreach(x => say(x.toString(), 2))
+
+        joinedReserveHeaps.zip(allConsumedChunks).foreach { case (hR, allcchs) =>
+          allcchs.foreach { case (guards, chunks) =>
+            chunks.foreach(ch => {
+              val pLoss = Ite(And(guards), ch.perm, NoPerm())
+              var matched = false
+
+              hR.transform {
+                case ch1: DefaultChunk if ch1.args == ch.args && ch1.id == ch.id =>
+                  matched = true
+                  ch.withPerm(PermMinus(ch1.perm, pLoss))
+                case ch1 => ch1
+              }
+
+              if (!matched) {
+//                lnsay(s"Couldn't find a match for $ch!")
+//                say(s"hR = $hR", 2)
+//                say(s"guards = $guards", 2)
+//                say(s"chunks = $chunks", 2)
+                sys.error(s"Could not find a match for the following chunk: $ch")
+              }
+            })
+        }}
+
+//        lnsay("Finished joined reserve heaps. Final stack:")
+//        joinedReserveHeaps.foreach(x => say(x.toString(), 2))
+
+        assert(allConsumedChunks.length == s.consumedChunks.length)
+        val consumedChunks: Stack[Seq[(Stack[Term], DefaultChunk)]] =
+          allConsumedChunks.zip(s.consumedChunks).map { case (allcchs, cchs) =>
+            cchs ++ allcchs.toSeq.flatMap { case (guards, chunks) => chunks.map(ch => (guards, ch))}}
+
+//        lnsay(s"Exiting packageWand $myId. Final consumedChunks:")
+//        consumedChunks.foreach(x => say(x.toString(), 2))
+
+
+        /* TODO: Shouldn't we merge the final states here (modulo certain components)?
+         *       Use State.preserveAfterLocalEvaluation?
+         */
+        val s1 = finalStates.head.copy(reserveHeaps = joinedReserveHeaps.map(Heap(_)),
+                                       recordEffects = s.recordEffects,
+                                       consumedChunks = consumedChunks,
+                                       parallelizeBranches = s.parallelizeBranches /* See comment above */
+                                       /*branchConditions = c.branchConditions*/)
+
+        Q(s1, magicWandChunk, v)
+      }
+    }
+  }
+
+  def applyWand(s: State,
+                wand: ast.MagicWand,
+                pve: PartialVerificationError,
+                v: Verifier)
+                (Q: (State, Verifier) => VerificationResult)
+                : VerificationResult = {
+        consume(s, wand, pve, v)((s1, snap, v1) => {
+          val wandSnap = snap.asInstanceOf[MagicWandSnapshot]
+          consume(s1, wand.left, pve, v1)((s2, snap, v2) => {
+            /* It is assumed that snap and wandSnap.abstractLhs are structurally the same.
+             * Since a wand can only be applied once, equating the two snapshots is sound.
+             */
+            assert(snap.sort == sorts.Snap, s"expected snapshot but found: $snap")
+            v2.decider.assume(snap === wandSnap.abstractLhs)
+            val s3 = s2.copy(oldHeaps = s1.oldHeaps + (Verifier.MAGIC_WAND_LHS_STATE_LABEL -> magicWandSupporter.getEvalHeap(s1)))
+            produce(s3.copy(conservingSnapshotGeneration = true), toSf(wandSnap.rhsSnapshot), wand.right, pve, v2)((s4, v3) => {
+              val s5 = s4.copy(g = s1.g, conservingSnapshotGeneration = s3.conservingSnapshotGeneration)
+              val s6 = stateConsolidator.consolidate(s5, v3).copy(oldHeaps = s1.oldHeaps)
+              Q(s6, v3)})})})}
+
+  def transfer(s: State,
+               id: ChunkIdentifer,
+               args: Seq[Term],
+               perms: Term,
+               locacc: ast.LocationAccess,
+               pve: PartialVerificationError,
+               v: Verifier)
+              (Q: (State, Option[DefaultChunk], Verifier) => VerificationResult)
+              : VerificationResult = {
+
+    assert(s.consumedChunks.length == s.reserveHeaps.tail.length)
+
+    magicWandSupporter.consumeFromMultipleHeaps(s, s.reserveHeaps.tail, id, args, perms, locacc, pve, v)((s1, hs, chs, v1 /*, pcr*/) => {
+      val s2 = s1.copy(reserveHeaps = s.reserveHeaps.head +: hs)
+
+      val s3 =
+        if (s2.recordEffects) {
+          assert(chs.length == s2.consumedChunks.length)
+          val bcs = v1.decider.pcs.branchConditions
+          val consumedChunks3 =
+            chs.zip(s2.consumedChunks).foldLeft(Stack[Seq[(Stack[Term], DefaultChunk)]]()) {
+              case (accConsumedChunks, (optCh, consumed)) =>
+                optCh match {
+                  case Some(ch) => ((bcs -> ch) +: consumed) :: accConsumedChunks
+                  case None => consumed :: accConsumedChunks
+                }
+            }.reverse
+
+          s2.copy(consumedChunks = consumedChunks3)
+        } else
+          s2
+
+      val usedChunks = chs.flatten
+      val hUsed = stateConsolidator.merge(s3.reserveHeaps.head, Heap(usedChunks), v1)
+
+      val s4 = s3.copy(reserveHeaps = hUsed +: s3.reserveHeaps.tail)
+
+      /* Returning any of the usedChunks should be fine w.r.t to the snapshot
+       * of the chunk, since consumeFromMultipleHeaps should have equated the
+       * snapshots of all usedChunks.
+       */
+      Q(s4, usedChunks.headOption, v1)})
+  }
+
+  def getEvalHeap(s: State): Heap = {
+    if (s.exhaleExt) {
+      /* s.reserveHeaps = [hUsed, hOps, sLhs, ...]
+       * After a proof script statement such as fold has been executed, hUsed is empty and
+       * hOps contains the chunks that were either transferred or newly produced by
+       * the statement. Evaluating an expression, e.g. predicate arguments of
+       * a subsequent fold, thus potentially requires chunks from hOps.
+       * Such an expression should also be able to rely on permissions gained from the lhs
+       * of the wand, i.e. chunks in sLhs.
+       * On the other hand, once the innermost assertion of the RHS of a wand is
+       * reached, permissions are transferred to hUsed, and expressions of the innermost
+       * assertion therefore potentially require chunks from hUsed.
+       * Since innermost assertions must be self-framing, combining hUsed, hOps and hLhs
+       * is sound.
+       */
+      s.reserveHeaps.head + s.reserveHeaps(1) + s.reserveHeaps(2)
+    } else
+      s.h
+  }
+
+  def getExecutionHeap(s: State): Heap =
+    if (s.exhaleExt) s.reserveHeaps.head
+    else s.h
+
+  def moveToReserveHeap(newState: State, v: Verifier): State =
+    if (newState.exhaleExt) {
+      /* newState.reserveHeaps = [hUsed, hOps, ...]
+       * During execution permissions are consumed or transferred from hOps and new
+       * ones are generated onto the state's heap. E.g. for a fold the body of a predicate
+       * is consumed from hOps and permissions for the predicate are added to the state's
+       * heap. After a statement is executed those permissions are transferred to hOps.
+       */
+      val hOpsJoinUsed = stateConsolidator.merge(newState.reserveHeaps(1), newState.h, v)
+      newState.copy(h = Heap(),
+          reserveHeaps = Heap() +: hOpsJoinUsed +: newState.reserveHeaps.drop(2))
+    } else newState
+
+  def getOutEdges(s: State, b: SilverBlock): Seq[Edge[Stmt, Exp]] =
+    if (s.exhaleExt)
+      s.reserveCfgs.head.outEdges(b)
+    else
+      s.methodCfg.outEdges(b)
+}