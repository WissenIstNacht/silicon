/*
 * This Source Code Form is subject to the terms of the Mozilla Public
 * License, v. 2.0. If a copy of the MPL was not distributed with this
 * file, You can obtain one at http://mozilla.org/MPL/2.0/.
 */

package viper.silicon.rules

import viper.silver.ast
import viper.silver.cfg
import viper.silver.cfg.silver.SilverCfg
import viper.silver.cfg.silver.SilverCfg.{SilverBlock, SilverEdge}
import viper.silver.verifier.errors._
import viper.silver.verifier.PartialVerificationError
import viper.silver.verifier.reasons._
import viper.silicon.{ExecuteRecord, MethodCallRecord, Stack, SymbExLogger}
import viper.silicon.common.collections.immutable.InsertionOrderedSet
import viper.silicon.decider.RecordedPathConditions
import viper.silicon.interfaces._
import viper.silicon.state._
import viper.silicon.state.terms._
import viper.silicon.state.terms.perms.IsNonNegative
import viper.silicon.state.terms.predef.`?r`
import viper.silicon.utils.freshSnap
import viper.silicon.verifier.Verifier

trait ExecutionRules extends SymbolicExecutionRules {
  def exec(s: State,
           cfg: SilverCfg,
           v: Verifier)
          (Q: (State, Verifier) => VerificationResult)
          : VerificationResult

  def exec(s: State, stmt: ast.Stmt, v: Verifier)
          (Q: (State, Verifier) => VerificationResult)
          : VerificationResult

  def execs(s: State, stmts: Seq[ast.Stmt], v: Verifier)
           (Q: (State, Verifier) => VerificationResult)
           : VerificationResult
}

object executor extends ExecutionRules with Immutable {
  import consumer._
  import evaluator._
  import producer._

  private def follow(s: State, edge: SilverEdge, v: Verifier)
                    (Q: (State, Verifier) => VerificationResult)
                    : VerificationResult = {

    val s1 = edge.kind match {
      case cfg.Kind.Out =>
        val s1 = s.copy(h = stateConsolidator.merge(s.h, s.invariantContexts.head, v),
                        invariantContexts = s.invariantContexts.tail)
        s1
      case _ =>
        /* No need to do anything special. See also the handling of loop heads in exec below. */
        s
    }

    edge match {
      case ce: cfg.ConditionalEdge[ast.Stmt, ast.Exp] =>
        eval(s1, ce.condition, IfFailed(ce.condition), v)((s2, tCond, v1) =>
          /* Using branch(...) here ensures that the edge condition is recorded
           * as a branch condition on the pathcondition stack.
           */
          brancher.branch(s2, tCond, v1,
            (s3, v3) => exec(s3, ce.target, ce.kind, v3)(Q),
            (_, _)  => Success()))

      case ue: cfg.UnconditionalEdge[ast.Stmt, ast.Exp] =>
        exec(s1, ue.target, ue.kind, v)(Q)
    }
  }

  private def follows(s: State,
                      edges: Seq[SilverEdge],
                      pvef: ast.Exp => PartialVerificationError,
                      v: Verifier)
                     (Q: (State, Verifier) => VerificationResult)
                     : VerificationResult = {

    if (edges.isEmpty) {
      Q(s, v)
    } else
      edges.foldLeft(Success(): VerificationResult) {
        case (fatalResult: FatalResult, _) => fatalResult
        case (_, edge) => follow(s, edge, v)(Q)
      }
  }

  def exec(s: State, graph: SilverCfg, v: Verifier)
          (Q: (State, Verifier) => VerificationResult)
          : VerificationResult = {

    exec(s, graph.entry, cfg.Kind.Normal, v)(Q)
  }

  def exec(s: State, block: SilverBlock, incomingEdgeKind: cfg.Kind.Value, v: Verifier)
          (Q: (State, Verifier) => VerificationResult)
          : VerificationResult = {

    block match {
      case cfg.StatementBlock(stmt) =>
        execs(s, stmt, v)((s1, v1) =>
          follows(s1, s1.methodCfg.outEdges(block), IfFailed, v1)(Q))

      case   _: cfg.PreconditionBlock[ast.Stmt, ast.Exp]
           | _: cfg.PostconditionBlock[ast.Stmt, ast.Exp] =>

        /* It is expected that the CFG of a method *body* is executed, not that of
         * the whole method (which includes pre-/postcondition blocks).
         * See also the MethodSupporter.
         */
        sys.error(s"Unexpected block: $block")

      case block @ cfg.LoopHeadBlock(invs, stmts) =>
        incomingEdgeKind match {
          case cfg.Kind.In =>
            /* We've reached a loop head block via an in-edge. Steps to perform:
             *   - Check loop invariant for self-framingness
             *   - Check that the loop guard is framed by the invariant
             *   - Exhale invariant of the target block
             *   - Push leftover state onto invariant context stack
             *   - Create state in which to execute the loop body by producing the
             *     invariant into an empty heap
             *   - Execute the statements in the loop head block
             *   - Follow the outgoing edges
             */

            /* Havoc local variables that are assigned to in the loop body */
            val wvs = s.methodCfg.writtenVars(block).filterNot(_.typ == ast.Wand)
              /* TODO: BUG: Variables declared by LetWand show up in this list, but shouldn't! */

            val gBody = Store(wvs.foldLeft(s.g.values)((map, x) => map.updated(x, v.decider.fresh(x))))
            val sBody = s.copy(g = gBody, h = Heap())

            val edges = s.methodCfg.outEdges(block)
            val (outEdges, otherEdges) = edges partition(_.kind == cfg.Kind.Out)
            val sortedEdges = otherEdges ++ outEdges
            val edgeConditions = sortedEdges.collect{case ce: cfg.ConditionalEdge[ast.Stmt, ast.Exp] => ce.condition}
                                            .distinct

            type PhaseData = (State, RecordedPathConditions, InsertionOrderedSet[FunctionDecl])
            var phase1data: Vector[PhaseData] = Vector.empty

            (executionFlowController.locally(sBody, v)((s0, v0) => {
                v0.decider.prover.comment("Loop head block: Check well-definedness of invariant")
                val mark = v0.decider.setPathConditionMark()
                produces(s0, freshSnap, invs, ContractNotWellformed, v0)((s1, v1) => {
                  phase1data = phase1data :+ (s1,
                                              v1.decider.pcs.after(mark),
                                              InsertionOrderedSet.empty[FunctionDecl] /*v2.decider.freshFunctions*/ /* [BRANCH-PARALLELISATION] */)
                  v1.decider.prover.comment("Loop head block: Check well-definedness of edge conditions")
                  edgeConditions.foldLeft(Success(): VerificationResult) {
                    case (fatalResult: FatalResult, _) => fatalResult
                    case (intermediateResult, eCond) =>
                      intermediateResult && executionFlowController.locally(s1, v1)((s2, v2) => {
                        eval(s2, eCond, WhileFailed(eCond), v2)((_, _, _) =>
                          Success())})}})})
            && executionFlowController.locally(s, v)((s0, v0) => {
                v0.decider.prover.comment("Loop head block: Establish invariant")
                consumes(s0, invs, LoopInvariantNotEstablished, v0)((sLeftover, _, v1) => {
                  v1.decider.prover.comment("Loop head block: Execute statements of loop head block (in invariant state)")
                  phase1data.foldLeft(Success(): VerificationResult) {
                    case (fatalResult: FatalResult, _) => fatalResult
                    case (intermediateResult, (s1, pcs, ff1)) =>
                      val s2 = s1.copy(invariantContexts = sLeftover.h +: s1.invariantContexts)
                      intermediateResult && executionFlowController.locally(s2, v1)((s3, v2) => {
//                    v2.decider.declareAndRecordAsFreshFunctions(ff1 -- v2.decider.freshFunctions) /* [BRANCH-PARALLELISATION] */
                      v2.decider.assume(pcs.assumptions)
                      if (v2.decider.checkSmoke())
                        Success()
                      else {
                        execs(s3, stmts, v2)((s4, v3) => {
                          v3.decider.prover.comment("Loop head block: Follow loop-internal edges")
                          follows(s4, sortedEdges, WhileFailed, v3)(Q)})}})}})}))

          case _ =>
            /* We've reached a loop head block via an edge other than an in-edge: a normal edge or
             * and out-edge. We consider this edge to be a back-edge and we break the cycle by
             * attempting to re-establish the invariant.
             */
            v.decider.prover.comment("Loop head block: Re-establish invariant")
            consumes(s, invs, e => LoopInvariantNotPreserved(e), v)((_, _, _) =>
              Success())
        }

      case cfg.ConstrainingBlock(vars: Seq[ast.AbstractLocalVar @unchecked], body: SilverCfg) =>
        val arps = vars map (s.g.apply(_).asInstanceOf[Var])
        exec(s.setConstrainable(arps, true), body, v)((s1, v1) =>
          follows(s1.setConstrainable(arps, false), s1.methodCfg.outEdges(block), Internal(_), v1)(Q))
    }
  }

  def execs(s: State, stmts: Seq[ast.Stmt], v: Verifier)
           (Q: (State, Verifier) => VerificationResult)
           : VerificationResult =

    if(stmts.nonEmpty)
      exec(s, stmts.head, v)((s1, v1) =>
        execs(s1, stmts.tail, v1)(Q))
    else
      Q(s, v)

  def exec(s: State, stmt: ast.Stmt, v: Verifier)
          (Q: (State, Verifier) => VerificationResult)
          : VerificationResult = {
    val sepIdentifier = SymbExLogger.currentLog().insert(new ExecuteRecord(stmt, s, v.decider.pcs))
    exec2(s, stmt, v)((s1, v1) => {
      SymbExLogger.currentLog().collapse(stmt, sepIdentifier)
      Q(s1, v1)})
  }

  def exec2(s: State, stmt: ast.Stmt, v: Verifier)
          (Q: (State, Verifier) => VerificationResult)
          : VerificationResult = {

    /* For debugging-purposes only */
    stmt match {
      case _: ast.Seqn =>
      case _ =>
        v.logger.debug(s"\nEXECUTE ${viper.silicon.utils.ast.sourceLineColumn(stmt)}: $stmt")
        v.logger.debug(v.stateFormatter.format(s, v.decider.pcs))
        v.decider.prover.comment("[exec]")
        v.decider.prover.comment(stmt.toString())
    }

    val executed = stmt match {
      case ast.Seqn(stmts) =>
        execs(s, stmts, v)(Q)

      case ast.Label(name, _) =>
        val s1 = s.copy(oldHeaps = s.oldHeaps + (name -> s.h))
        Q(s1, v)

      case ast.LocalVarDeclStmt(decl) =>
        val x = decl.localVar
        val t = v.decider.fresh(x.name, v.symbolConverter.toSort(x.typ))
        Q(s.copy(g = s.g + (x -> t)), v)

      case ass @ ast.LocalVarAssign(x, rhs) =>
        x.typ match {
          case ast.Wand =>
            assert(rhs.isInstanceOf[ast.MagicWand], s"Expected magic wand but found $rhs (${rhs.getClass.getName}})")
            val wand = rhs.asInstanceOf[ast.MagicWand]
            val pve = LetWandFailed(ass)
            magicWandSupporter.createChunk(s, wand, pve, v)((s1, chWand, v1) =>
              Q(s1.copy(g = s1.g + (x, MagicWandChunkTerm(chWand))), v1))
          case _ =>
            eval(s, rhs, AssignmentFailed(ass), v)((s1, tRhs, v1) => {
              val t = ssaifyRhs(tRhs, x.name, x.typ, v)
              Q(s1.copy(g = s1.g + (x, t)), v1)})
        }

      /* TODO: Encode assignments e1.f := e2 as
       *         exhale acc(e1.f)
       *         inhale acc(e1.f) && e1.f == e2
       *       and benchmark possible performance effects.
       */

      /* Assignment for a field that contains quantified chunks */
      case ass @ ast.FieldAssign(fa @ ast.FieldAccess(eRcvr, field), rhs)
              if s.qpFields.contains(field) =>

        val pve = AssignmentFailed(ass)
        eval(s, eRcvr, pve, v)((s1, tRcvr, v1) =>
          eval(s1, rhs, pve, v1)((s2, tRhs, v2) => {
            val (relevantChunks, otherChunks) =
              quantifiedChunkSupporter.splitHeap[QuantifiedFieldChunk](s2.h, field.name)
            val hints = quantifiedChunkSupporter.extractHints(None, Seq(tRcvr))
            val chunkOrderHeuristics = quantifiedChunkSupporter.hintBasedChunkOrderHeuristic(hints)
            quantifiedChunkSupporter.removePermissions(
              s2,
              relevantChunks,
              Seq(`?r`),
              `?r` === tRcvr,
              field,
              FullPerm(),
              chunkOrderHeuristics,
              v2
            ) {
              case (true, s3, remainingChunks) =>
                val h3 = Heap(remainingChunks ++ otherChunks)
                val (sm, smValueDef) = quantifiedChunkSupporter.singletonSnapshotMap(s3, field, Seq(tRcvr), tRhs, v2)
                v1.decider.prover.comment("Definitional axioms for singleton-FVF's value")
                v1.decider.assume(smValueDef)
                val ch = quantifiedChunkSupporter.createSingletonQuantifiedChunk(Seq(`?r`), field, Seq(tRcvr), FullPerm(), sm)
                Q(s3.copy(h = h3 + ch), v2)
<<<<<<< HEAD
              case None =>
                failure(pve dueTo InsufficientPermission(fa), v2, true)}}))
=======
              case (false, _, _) =>
                Failure(pve dueTo InsufficientPermission(fa))}}))
>>>>>>> 05117da7

      case ass @ ast.FieldAssign(fa @ ast.FieldAccess(eRcvr, field), rhs) =>
        val pve = AssignmentFailed(ass)
        eval(s, eRcvr, pve, v)((s1, tRcvr, v1) =>
          eval(s1, rhs, pve, v1)((s2, tRhs, v2) =>
            chunkSupporter.withChunk(s2, field.name, Seq(tRcvr), Some(FullPerm()), fa, pve, v2)((s3, fc, v3) => {
              val t = ssaifyRhs(tRhs, field.name, field.typ, v3)
              Q(s3.copy(h = s3.h - fc + FieldChunk(tRcvr, field.name, t, fc.perm)), v3)})))

      case ast.NewStmt(x, fields) =>
        val tRcvr = v.decider.fresh(x)
        v.decider.assume(tRcvr !== Null())
        /* TODO: Verify similar to the code in DefaultProducer/ast.FieldAccessPredicate - unify */
        val newChunks = fields map (field => {
          val p = FullPerm()
          val snap = v.decider.fresh(field.name, v.symbolConverter.toSort(field.typ))
          if (s.qpFields.contains(field)) {
            val (sm, smValueDef) = quantifiedChunkSupporter.singletonSnapshotMap(s, field, Seq(tRcvr), snap, v)
            v.decider.prover.comment("Definitional axioms for singleton-FVF's value")
            v.decider.assume(smValueDef)
            quantifiedChunkSupporter.createSingletonQuantifiedChunk(Seq(`?r`), field, Seq(tRcvr), p, sm)
          } else
            FieldChunk(tRcvr, field.name, snap, p)})
        val s1 = s.copy(g = s.g + (x, tRcvr), h = s.h + Heap(newChunks))
        val ts = viper.silicon.state.utils.computeReferenceDisjointnesses(s1, tRcvr)
          /* Calling computeReferenceDisjointnesses with the updated state σ1 ensures that
           * tRcvr is constrained to be different from (ref-typed) fields of tRcvr to which
           * permissions have been gained.
           * Note that we do not constrain the (ref-typed) fields to be mutually disjoint.
           */
        v.decider.assume(ts)
        Q(s1, v)

      case ast.Fresh(vars) =>
        val (arps, arpConstraints) =
          vars.map(x => (x, v.decider.freshARP()))
              .map{case (variable, (value, constrain)) => ((variable, value), constrain)}
              .unzip
        val g1 = Store(s.g.values ++ arps)
          /* It is crucial that the (var -> term) mappings in arps override
           * already existing bindings for the same vars when they are added
           * (via ++).
           */
        v.decider.assume(arpConstraints)
        Q(s.copy(g = g1), v)

      case inhale @ ast.Inhale(a) => a match {
        case _: ast.FalseLit =>
          /* We're done */
          Success()
        case _ =>
          produce(s, freshSnap, a, InhaleFailed(inhale), v)(Q)
      }

      case exhale @ ast.Exhale(a) =>
        val pve = ExhaleFailed(exhale)
        consume(s, a, pve, v)((s1, _, v1) =>
          Q(s1, v1))

      case assert @ ast.Assert(a) =>
        val pve = AssertFailed(assert)

        a match {
          /* "assert true" triggers a heap compression. */
          case _: ast.TrueLit =>
            val s1 = stateConsolidator.consolidate(s, v)
            Q(s1, v)

          /* "assert false" triggers a smoke check. If successful, we backtrack. */
          case _: ast.FalseLit =>
            executionFlowController.tryOrFail0(s, v)((s1, v1, QS) => {
              if (v1.decider.checkSmoke())
                QS(s1, v1)
              else
                failure(pve dueTo AssertionFalse(a), v1)
              })((_, _) => Success())

          case _ =>
            if (Verifier.config.disableSubsumption()) {
              val r =
                consume(s, a, pve, v)((_, _, _) =>
                  Success())
              r && Q(s, v)
            } else
              consume(s, a, pve, v)((s1, _, v1) => {
                val s2 = s1.copy(h = s.h)
                Q(s2, v1)})
        }

      case call @ ast.MethodCall(methodName, eArgs, lhs) =>
        val meth = Verifier.program.findMethod(methodName)
        val pvefCall = (_: ast.Exp) =>  CallFailed(call)
        val pvefPre = (_: ast.Exp) =>  PreconditionInCallFalse(call)
        val mcLog = new MethodCallRecord(call, s, v.decider.pcs)
        val sepIdentifier = SymbExLogger.currentLog().insert(mcLog)
        evals(s, eArgs, pvefCall, v)((s1, tArgs, v1) => {
          mcLog.finish_parameters()
          val s2 = s1.copy(g = Store(meth.formalArgs.map(_.localVar).zip(tArgs)),
                           recordVisited = true)
          consumes(s2, meth.pres, pvefPre, v1)((s3, _, v2) => {
            mcLog.finish_precondition()
            val outs = meth.formalReturns.map(_.localVar)
            val gOuts = Store(outs.map(x => (x, v2.decider.fresh(x))).toMap)
            val s4 = s3.copy(g = s3.g + gOuts, oldHeaps = s3.oldHeaps + (Verifier.PRE_STATE_LABEL -> s1.h))
            produces(s4, freshSnap, meth.posts, pvefCall, v2)((s5, v3) => {
              mcLog.finish_postcondition()
              val gLhs = Store(lhs.zip(outs)
                              .map(p => (p._1, s5.g(p._2))).toMap)
              val s6 = s5.copy(g = s1.g + gLhs,
                               oldHeaps = s1.oldHeaps,
                               recordVisited = s1.recordVisited)
              SymbExLogger.currentLog().collapse(null, sepIdentifier)
              Q(s6, v3)})})})

      case fold @ ast.Fold(ast.PredicateAccessPredicate(ast.PredicateAccess(eArgs, predicateName), ePerm)) =>
        val predicate = Verifier.program.findPredicate(predicateName)
        val pve = FoldFailed(fold)
        evals(s, eArgs, _ => pve, v)((s1, tArgs, v1) =>
<<<<<<< HEAD
            eval(s1, ePerm, pve, v1)((s2, tPerm, v2) =>
              v2.decider.assert(IsNonNegative(tPerm)){
                case true =>
                  //handles both quantified and unquantified predicates
                  predicateSupporter.fold(s2, predicate, tArgs, tPerm, pve, v2)(Q)
                case false =>
                  failure(pve dueTo NegativePermission(ePerm), v2)}))
=======
          eval(s1, ePerm, pve, v1)((s2, tPerm, v2) =>
            v2.decider.assert(IsNonNegative(tPerm)){
              case true =>
                val wildcards = s2.constrainableARPs -- s1.constrainableARPs
                predicateSupporter.fold(s2, predicate, tArgs, tPerm, wildcards, pve, v2)(Q)
              case false =>
                Failure(pve dueTo NegativePermission(ePerm))}))
>>>>>>> 05117da7

      case unfold @ ast.Unfold(ast.PredicateAccessPredicate(pa @ ast.PredicateAccess(eArgs, predicateName), ePerm)) =>
        val predicate = Verifier.program.findPredicate(predicateName)
        val pve = UnfoldFailed(unfold)
        evals(s, eArgs, _ => pve, v)((s1, tArgs, v1) =>
          eval(s1, ePerm, pve, v1)((s2, tPerm, v2) =>
            v2.decider.assert(IsNonNegative(tPerm)){
              case true =>
                val wildcards = s2.constrainableARPs -- s1.constrainableARPs
                predicateSupporter.unfold(s2, predicate, tArgs, tPerm, wildcards, pve, v2, pa)(Q)
              case false =>
                failure(pve dueTo NegativePermission(ePerm), v2)}))

      case pckg @ ast.Package(wand) =>
        val pve = PackageFailed(pckg)
        val s1 = s.copy(reserveHeaps = Heap() :: s.h :: Nil,
                        recordEffects = true,
                        consumedChunks = Nil :: Nil,
                        letBoundVars = Nil)
        magicWandSupporter.packageWand(s1, wand, pve, v)((s2, chWand, v1) => {
          assert(s2.reserveHeaps.length == 1) /* c1.reserveHeap is expected to be [σ.h'], i.e. the remainder of σ.h */
          val s3 = s2.copy(h = s2.reserveHeaps.head + chWand,
                           exhaleExt = false,
                           reserveHeaps = Nil,
                           lhsHeap = None,
                           recordEffects = false,
                           consumedChunks = Stack(),
                           letBoundVars = Nil)
          Q(s3, v1)})

      case apply @ ast.Apply(e) =>
        /* TODO: Try to unify this code with that from DefaultConsumer/applying */

        val pve = ApplyFailed(apply)

        def QL(s1: State, g: Store, wand: ast.MagicWand, v1: Verifier) = {
          /* The lhs-heap is not s1.h, but rather the consumed portion only. However,
           * using s1.h should not be a problem as long as the heap that is used as
           * the given-heap while checking self-framingness of the wand is the heap
           * described by the left-hand side.
           */
          consume(s1.copy(g = g), wand.left, pve, v1)((s2, _, v2) => {
            val s3 = s2.copy(lhsHeap = Some(s1.h))
            produce(s3, freshSnap, wand.right, pve, v2)((s4, v3) => {
              val s5 = s4.copy(g = s1.g,
                               lhsHeap = None)
              val s6 = stateConsolidator.consolidate(s5, v3)
              Q(s6, v3)})})}

        e match {
          case wand: ast.MagicWand =>
            consume(s, wand, pve, v)((s1, _, v1) => {
              QL(s1, s1.g, wand, v1)})

          case x: ast.AbstractLocalVar =>
            val chWand = s.g(x).asInstanceOf[MagicWandChunkTerm].chunk
            magicWandSupporter.getMatchingChunk(s.h, chWand, v) match {
              case Some(ch) =>
                QL(s.copy(h = s.h - ch), Store(chWand.bindings), chWand.ghostFreeWand, v)
              case None =>
                failure(pve dueTo NamedMagicWandChunkNotFound(x), v, true)}

          case _ => sys.error(s"Expected a magic wand, but found node $e")}


      /* These cases should not occur when working with the CFG-representation of the program. */
      case   _: ast.Goto
           | _: ast.If
           | _: ast.Label
           | _: ast.Seqn
           | _: ast.Constraining
           | _: ast.While => sys.error(s"Unexpected statement (${stmt.getClass.getName}): $stmt")
    }

    executed
  }

   private def ssaifyRhs(rhs: Term, name: String, typ: ast.Type, v: Verifier): Term =
     rhs match {
       case _: Var | _: Literal =>
         /* Cheap (and likely to succeed) matches come first */
         rhs

       case _ if rhs.existsDefined { case t if v.triggerGenerator.isForbiddenInTrigger(t) => true } =>
         val t = v.decider.fresh(name, v.symbolConverter.toSort(typ))
         v.decider.assume(t === rhs)

         t

       case _ =>
         /* Catch-all case */
         rhs
     }
}<|MERGE_RESOLUTION|>--- conflicted
+++ resolved
@@ -254,12 +254,6 @@
               Q(s1.copy(g = s1.g + (x, t)), v1)})
         }
 
-      /* TODO: Encode assignments e1.f := e2 as
-       *         exhale acc(e1.f)
-       *         inhale acc(e1.f) && e1.f == e2
-       *       and benchmark possible performance effects.
-       */
-
       /* Assignment for a field that contains quantified chunks */
       case ass @ ast.FieldAssign(fa @ ast.FieldAccess(eRcvr, field), rhs)
               if s.qpFields.contains(field) =>
@@ -288,13 +282,8 @@
                 v1.decider.assume(smValueDef)
                 val ch = quantifiedChunkSupporter.createSingletonQuantifiedChunk(Seq(`?r`), field, Seq(tRcvr), FullPerm(), sm)
                 Q(s3.copy(h = h3 + ch), v2)
-<<<<<<< HEAD
-              case None =>
+              case (false, _, _) =>
                 failure(pve dueTo InsufficientPermission(fa), v2, true)}}))
-=======
-              case (false, _, _) =>
-                Failure(pve dueTo InsufficientPermission(fa))}}))
->>>>>>> 05117da7
 
       case ass @ ast.FieldAssign(fa @ ast.FieldAccess(eRcvr, field), rhs) =>
         val pve = AssignmentFailed(ass)
@@ -413,23 +402,13 @@
         val predicate = Verifier.program.findPredicate(predicateName)
         val pve = FoldFailed(fold)
         evals(s, eArgs, _ => pve, v)((s1, tArgs, v1) =>
-<<<<<<< HEAD
-            eval(s1, ePerm, pve, v1)((s2, tPerm, v2) =>
-              v2.decider.assert(IsNonNegative(tPerm)){
-                case true =>
-                  //handles both quantified and unquantified predicates
-                  predicateSupporter.fold(s2, predicate, tArgs, tPerm, pve, v2)(Q)
-                case false =>
-                  failure(pve dueTo NegativePermission(ePerm), v2)}))
-=======
           eval(s1, ePerm, pve, v1)((s2, tPerm, v2) =>
             v2.decider.assert(IsNonNegative(tPerm)){
               case true =>
                 val wildcards = s2.constrainableARPs -- s1.constrainableARPs
                 predicateSupporter.fold(s2, predicate, tArgs, tPerm, wildcards, pve, v2)(Q)
               case false =>
-                Failure(pve dueTo NegativePermission(ePerm))}))
->>>>>>> 05117da7
+                failure(pve dueTo NegativePermission(ePerm), v2)}))
 
       case unfold @ ast.Unfold(ast.PredicateAccessPredicate(pa @ ast.PredicateAccess(eArgs, predicateName), ePerm)) =>
         val predicate = Verifier.program.findPredicate(predicateName)
