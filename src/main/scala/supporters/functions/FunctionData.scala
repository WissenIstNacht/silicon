/*
 * This Source Code Form is subject to the terms of the Mozilla Public
 * License, v. 2.0. If a copy of the MPL was not distributed with this
 * file, You can obtain one at http://mozilla.org/MPL/2.0/.
 */

package viper.silicon.supporters.functions

import viper.silver.ast
import viper.silver.ast.utility.Functions
import viper.silicon.common.collections.immutable.InsertionOrderedSet
import viper.silicon.interfaces.FatalResult
import viper.silicon.rules.{InverseFunctions, SnapshotMapDefinition, functionSupporter}
import viper.silicon.state.terms._
import viper.silicon.state.terms.predef._
import viper.silicon.state.{IdentifierFactory, SymbolConverter}
import viper.silicon.supporters.PredicateData
import viper.silicon.{Config, Map, toMap}

/* TODO: Refactor FunctionData!
 *       Separate computations from "storing" the final results and sharing
 *       them with other components. Computations should probably be moved to the
 *       FunctionVerificationUnit.
 */
class FunctionData(val programFunction: ast.Function,
                   val height: Int,
                   val quantifiedFields: InsertionOrderedSet[ast.Field],
                   val program: ast.Program)
                  /* Note: Holding references to fixed symbol converter, identifier factory, ...
                   *       (instead of going through a verifier) is only safe if these are
                   *       either effectively independent of verifiers or if they are not used
                   *       with/in the context of different verifiers.
                   */
                  (symbolConverter: SymbolConverter,
                   expressionTranslator: HeapAccessReplacingExpressionTranslator,
                   identifierFactory: IdentifierFactory,
                   predicateData: ast.Predicate => PredicateData,
                   config: Config) {

  private[this] var phase = 0

  /*
   * Properties computed from the constructor arguments
   */

  val function: HeapDepFun = symbolConverter.toFunction(programFunction)
  val limitedFunction = functionSupporter.limitedVersion(function)
  val statelessFunction = functionSupporter.statelessVersion(function)

  val formalArgs: Map[ast.AbstractLocalVar, Var] = toMap(
    for (arg <- programFunction.formalArgs;
         x = arg.localVar)
    yield
      x -> Var(identifierFactory.fresh(x.name),
               symbolConverter.toSort(x.typ)))

  val formalResult = Var(identifierFactory.fresh(programFunction.result.name),
                         symbolConverter.toSort(programFunction.result.typ))

  val arguments = Seq(`?s`) ++ formalArgs.values

  val functionApplication = App(function, `?s` +: formalArgs.values.toSeq)
  val limitedFunctionApplication = App(limitedFunction, `?s` +: formalArgs.values.toSeq)
  val triggerFunctionApplication = App(statelessFunction, formalArgs.values.toSeq)

  val limitedAxiom =
    Forall(arguments,
           limitedFunctionApplication === functionApplication,
           Trigger(functionApplication))

  val triggerAxiom =
    Forall(arguments, triggerFunctionApplication, Trigger(limitedFunctionApplication))

  /*
   * Data collected during phases 1 (well-definedness checking) and 2 (verification)
   */

  /* TODO: Analogous to fresh FVFs, Nadja records PSFs in the FunctionRecorder,
   *       but they are never used. My guess is, that QP assertions over predicates
   *       are currently not really supported (incomplete? unsound?)
   */

  private[functions] var verificationFailures: Seq[FatalResult] = Vector.empty
  private[functions] var locToSnap: Map[ast.LocationAccess, Term] = Map.empty
  private[functions] var fappToSnap: Map[ast.FuncApp, Term] = Map.empty
  private[this] var freshFvfsAndDomains: InsertionOrderedSet[SnapshotMapDefinition] = InsertionOrderedSet.empty
  private[this] var freshFieldInvs: InsertionOrderedSet[InverseFunctions] = InsertionOrderedSet.empty
  private[this] var freshArps: InsertionOrderedSet[(Var, Term)] = InsertionOrderedSet.empty
  private[this] var freshSnapshots: InsertionOrderedSet[Function] = InsertionOrderedSet.empty
<<<<<<< HEAD
  private[functions] var freshSymbolsAcrossAllPhases: InsertionOrderedSet[Function] = InsertionOrderedSet.empty
=======
  private[this] var freshPathSymbols: InsertionOrderedSet[Function] = InsertionOrderedSet.empty
  private[this] var freshSymbolsAcrossAllPhases: InsertionOrderedSet[Function] = InsertionOrderedSet.empty
>>>>>>> ae03666e

  private[functions] def getFreshFieldInvs: InsertionOrderedSet[InverseFunctions] = freshFieldInvs
  private[functions] def getFreshArps: InsertionOrderedSet[Var] = freshArps.map(_._1)
  private[functions] def getFreshSymbolsAcrossAllPhases: InsertionOrderedSet[Function] = freshSymbolsAcrossAllPhases

  private[functions] def advancePhase(recorders: Seq[FunctionRecorder]): Unit = {
    assert(0 <= phase && phase <= 1, s"Cannot advance from phase $phase")

    val mergedFunctionRecorder: FunctionRecorder =
      if (recorders.isEmpty)
        NoopFunctionRecorder
      else
        recorders.tail.foldLeft(recorders.head)((summaryRec, nextRec) => summaryRec.merge(nextRec))

    locToSnap = mergedFunctionRecorder.locToSnap
    fappToSnap = mergedFunctionRecorder.fappToSnap
    freshFvfsAndDomains = mergedFunctionRecorder.freshFvfsAndDomains
    freshFieldInvs = mergedFunctionRecorder.freshFieldInvs
    freshArps = mergedFunctionRecorder.freshArps
    freshSnapshots = mergedFunctionRecorder.freshSnapshots
    freshPathSymbols = mergedFunctionRecorder.freshPathSymbols

    freshSymbolsAcrossAllPhases ++= freshPathSymbols
    freshSymbolsAcrossAllPhases ++= freshArps.map(_._1)
    freshSymbolsAcrossAllPhases ++= freshSnapshots
    freshSymbolsAcrossAllPhases ++= freshFieldInvs.flatMap(_.inverses)

    freshSymbolsAcrossAllPhases ++= freshFvfsAndDomains map (fvfDef =>
      fvfDef.sm match {
        case x: Var => x
        case App(f: Function, _) => f
        case other => sys.error(s"Unexpected SM $other of type ${other.getClass.getSimpleName}")
      })

    phase += 1
  }

  private def generateNestedDefinitionalAxioms: InsertionOrderedSet[Term] = (
       freshFieldInvs.flatMap(_.definitionalAxioms)
    ++ freshFvfsAndDomains.flatMap (fvfDef => fvfDef.domainDefinitions ++ fvfDef.valueDefinitions)
    ++ freshArps.map(_._2)
  )

  /*
   * Properties resulting from phase 1 (well-definedness checking)
   */

  lazy val translatedPres: Seq[Term] = {
    assert(1 <= phase && phase <= 2, s"Cannot translate precondition in phase $phase")

    expressionTranslator.translatePrecondition(program, programFunction.pres, this)
  }

  lazy val postAxiom: Option[Term] = {
    assert(phase == 1, s"Postcondition axiom must be generated in phase 1, current phase is $phase")

    if (programFunction.posts.nonEmpty) {
      val posts =
        expressionTranslator.translatePostcondition(program, programFunction.posts, this)

      val pre = And(translatedPres)
      val innermostBody = And(generateNestedDefinitionalAxioms ++ List(Implies(pre, And(posts))))
      val bodyBindings: Map[Var, Term] = Map(formalResult -> limitedFunctionApplication)
      val body = Let(toMap(bodyBindings), innermostBody)

      Some(Forall(arguments, body, Trigger(limitedFunctionApplication)))
    } else
      None
  }

  /*
   * Properties resulting from phase 2 (verification)
   */

  lazy val predicateTriggers: Map[ast.Predicate, App] = {
    val recursiveCallsAndUnfoldings: Seq[(ast.FuncApp, Seq[ast.Unfolding])] =
      Functions.recursiveCallsAndSurroundingUnfoldings(programFunction)

    val outerUnfoldings: Seq[ast.Unfolding] =
      recursiveCallsAndUnfoldings.flatMap(_._2.headOption)

    val predicateAccesses: Seq[ast.PredicateAccess] =
      if (recursiveCallsAndUnfoldings.isEmpty)
        Vector.empty
      //        programFunction.pres flatMap (pre =>
      //          pre.shallowCollect { case predacc: ast.PredicateAccess => predacc })
      else
        outerUnfoldings map (_.acc.loc)

    toMap(predicateAccesses.map(predacc => {
      val predicate = program.findPredicate(predacc.predicateName)
      val triggerFunction = predicateData(predicate).triggerFunction

      /* TODO: Don't use translatePrecondition - refactor expressionTranslator */
      val args = (
           expressionTranslator.getOrFail(locToSnap, predacc, sorts.Snap, programFunction.name)
        +: expressionTranslator.translatePrecondition(program, predacc.args, this))

      val fapp = App(triggerFunction, args)

      predicate -> fapp
    }))
  }

  lazy val definitionalAxiom: Option[Term] = {
    assert(phase == 2, s"Definitional axiom must be generated in phase 2, current phase is $phase")

    val optBody = expressionTranslator.translate(program, programFunction, this)

    optBody.map(translatedBody => {
      val pre = And(translatedPres)
      val nestedDefinitionalAxioms = generateNestedDefinitionalAxioms
      val innermostBody = And(nestedDefinitionalAxioms ++ List(Implies(pre, And(functionApplication === translatedBody))))
      val bodyBindings: Map[Var, Term] = Map(formalResult -> limitedFunctionApplication)
      val body = Let(toMap(bodyBindings), innermostBody)
      val allTriggers = (
           Seq(Trigger(functionApplication))
        ++ predicateTriggers.values.map(pt => Trigger(Seq(triggerFunctionApplication, pt))))

      Forall(arguments, body, allTriggers)})
  }
}
<|MERGE_RESOLUTION|>--- conflicted
+++ resolved
@@ -1,217 +1,215 @@
-/*
- * This Source Code Form is subject to the terms of the Mozilla Public
- * License, v. 2.0. If a copy of the MPL was not distributed with this
- * file, You can obtain one at http://mozilla.org/MPL/2.0/.
- */
-
-package viper.silicon.supporters.functions
-
-import viper.silver.ast
-import viper.silver.ast.utility.Functions
-import viper.silicon.common.collections.immutable.InsertionOrderedSet
-import viper.silicon.interfaces.FatalResult
-import viper.silicon.rules.{InverseFunctions, SnapshotMapDefinition, functionSupporter}
-import viper.silicon.state.terms._
-import viper.silicon.state.terms.predef._
-import viper.silicon.state.{IdentifierFactory, SymbolConverter}
-import viper.silicon.supporters.PredicateData
-import viper.silicon.{Config, Map, toMap}
-
-/* TODO: Refactor FunctionData!
- *       Separate computations from "storing" the final results and sharing
- *       them with other components. Computations should probably be moved to the
- *       FunctionVerificationUnit.
- */
-class FunctionData(val programFunction: ast.Function,
-                   val height: Int,
-                   val quantifiedFields: InsertionOrderedSet[ast.Field],
-                   val program: ast.Program)
-                  /* Note: Holding references to fixed symbol converter, identifier factory, ...
-                   *       (instead of going through a verifier) is only safe if these are
-                   *       either effectively independent of verifiers or if they are not used
-                   *       with/in the context of different verifiers.
-                   */
-                  (symbolConverter: SymbolConverter,
-                   expressionTranslator: HeapAccessReplacingExpressionTranslator,
-                   identifierFactory: IdentifierFactory,
-                   predicateData: ast.Predicate => PredicateData,
-                   config: Config) {
-
-  private[this] var phase = 0
-
-  /*
-   * Properties computed from the constructor arguments
-   */
-
-  val function: HeapDepFun = symbolConverter.toFunction(programFunction)
-  val limitedFunction = functionSupporter.limitedVersion(function)
-  val statelessFunction = functionSupporter.statelessVersion(function)
-
-  val formalArgs: Map[ast.AbstractLocalVar, Var] = toMap(
-    for (arg <- programFunction.formalArgs;
-         x = arg.localVar)
-    yield
-      x -> Var(identifierFactory.fresh(x.name),
-               symbolConverter.toSort(x.typ)))
-
-  val formalResult = Var(identifierFactory.fresh(programFunction.result.name),
-                         symbolConverter.toSort(programFunction.result.typ))
-
-  val arguments = Seq(`?s`) ++ formalArgs.values
-
-  val functionApplication = App(function, `?s` +: formalArgs.values.toSeq)
-  val limitedFunctionApplication = App(limitedFunction, `?s` +: formalArgs.values.toSeq)
-  val triggerFunctionApplication = App(statelessFunction, formalArgs.values.toSeq)
-
-  val limitedAxiom =
-    Forall(arguments,
-           limitedFunctionApplication === functionApplication,
-           Trigger(functionApplication))
-
-  val triggerAxiom =
-    Forall(arguments, triggerFunctionApplication, Trigger(limitedFunctionApplication))
-
-  /*
-   * Data collected during phases 1 (well-definedness checking) and 2 (verification)
-   */
-
-  /* TODO: Analogous to fresh FVFs, Nadja records PSFs in the FunctionRecorder,
-   *       but they are never used. My guess is, that QP assertions over predicates
-   *       are currently not really supported (incomplete? unsound?)
-   */
-
-  private[functions] var verificationFailures: Seq[FatalResult] = Vector.empty
-  private[functions] var locToSnap: Map[ast.LocationAccess, Term] = Map.empty
-  private[functions] var fappToSnap: Map[ast.FuncApp, Term] = Map.empty
-  private[this] var freshFvfsAndDomains: InsertionOrderedSet[SnapshotMapDefinition] = InsertionOrderedSet.empty
-  private[this] var freshFieldInvs: InsertionOrderedSet[InverseFunctions] = InsertionOrderedSet.empty
-  private[this] var freshArps: InsertionOrderedSet[(Var, Term)] = InsertionOrderedSet.empty
-  private[this] var freshSnapshots: InsertionOrderedSet[Function] = InsertionOrderedSet.empty
-<<<<<<< HEAD
-  private[functions] var freshSymbolsAcrossAllPhases: InsertionOrderedSet[Function] = InsertionOrderedSet.empty
-=======
-  private[this] var freshPathSymbols: InsertionOrderedSet[Function] = InsertionOrderedSet.empty
-  private[this] var freshSymbolsAcrossAllPhases: InsertionOrderedSet[Function] = InsertionOrderedSet.empty
->>>>>>> ae03666e
-
-  private[functions] def getFreshFieldInvs: InsertionOrderedSet[InverseFunctions] = freshFieldInvs
-  private[functions] def getFreshArps: InsertionOrderedSet[Var] = freshArps.map(_._1)
-  private[functions] def getFreshSymbolsAcrossAllPhases: InsertionOrderedSet[Function] = freshSymbolsAcrossAllPhases
-
-  private[functions] def advancePhase(recorders: Seq[FunctionRecorder]): Unit = {
-    assert(0 <= phase && phase <= 1, s"Cannot advance from phase $phase")
-
-    val mergedFunctionRecorder: FunctionRecorder =
-      if (recorders.isEmpty)
-        NoopFunctionRecorder
-      else
-        recorders.tail.foldLeft(recorders.head)((summaryRec, nextRec) => summaryRec.merge(nextRec))
-
-    locToSnap = mergedFunctionRecorder.locToSnap
-    fappToSnap = mergedFunctionRecorder.fappToSnap
-    freshFvfsAndDomains = mergedFunctionRecorder.freshFvfsAndDomains
-    freshFieldInvs = mergedFunctionRecorder.freshFieldInvs
-    freshArps = mergedFunctionRecorder.freshArps
-    freshSnapshots = mergedFunctionRecorder.freshSnapshots
-    freshPathSymbols = mergedFunctionRecorder.freshPathSymbols
-
-    freshSymbolsAcrossAllPhases ++= freshPathSymbols
-    freshSymbolsAcrossAllPhases ++= freshArps.map(_._1)
-    freshSymbolsAcrossAllPhases ++= freshSnapshots
-    freshSymbolsAcrossAllPhases ++= freshFieldInvs.flatMap(_.inverses)
-
-    freshSymbolsAcrossAllPhases ++= freshFvfsAndDomains map (fvfDef =>
-      fvfDef.sm match {
-        case x: Var => x
-        case App(f: Function, _) => f
-        case other => sys.error(s"Unexpected SM $other of type ${other.getClass.getSimpleName}")
-      })
-
-    phase += 1
-  }
-
-  private def generateNestedDefinitionalAxioms: InsertionOrderedSet[Term] = (
-       freshFieldInvs.flatMap(_.definitionalAxioms)
-    ++ freshFvfsAndDomains.flatMap (fvfDef => fvfDef.domainDefinitions ++ fvfDef.valueDefinitions)
-    ++ freshArps.map(_._2)
-  )
-
-  /*
-   * Properties resulting from phase 1 (well-definedness checking)
-   */
-
-  lazy val translatedPres: Seq[Term] = {
-    assert(1 <= phase && phase <= 2, s"Cannot translate precondition in phase $phase")
-
-    expressionTranslator.translatePrecondition(program, programFunction.pres, this)
-  }
-
-  lazy val postAxiom: Option[Term] = {
-    assert(phase == 1, s"Postcondition axiom must be generated in phase 1, current phase is $phase")
-
-    if (programFunction.posts.nonEmpty) {
-      val posts =
-        expressionTranslator.translatePostcondition(program, programFunction.posts, this)
-
-      val pre = And(translatedPres)
-      val innermostBody = And(generateNestedDefinitionalAxioms ++ List(Implies(pre, And(posts))))
-      val bodyBindings: Map[Var, Term] = Map(formalResult -> limitedFunctionApplication)
-      val body = Let(toMap(bodyBindings), innermostBody)
-
-      Some(Forall(arguments, body, Trigger(limitedFunctionApplication)))
-    } else
-      None
-  }
-
-  /*
-   * Properties resulting from phase 2 (verification)
-   */
-
-  lazy val predicateTriggers: Map[ast.Predicate, App] = {
-    val recursiveCallsAndUnfoldings: Seq[(ast.FuncApp, Seq[ast.Unfolding])] =
-      Functions.recursiveCallsAndSurroundingUnfoldings(programFunction)
-
-    val outerUnfoldings: Seq[ast.Unfolding] =
-      recursiveCallsAndUnfoldings.flatMap(_._2.headOption)
-
-    val predicateAccesses: Seq[ast.PredicateAccess] =
-      if (recursiveCallsAndUnfoldings.isEmpty)
-        Vector.empty
-      //        programFunction.pres flatMap (pre =>
-      //          pre.shallowCollect { case predacc: ast.PredicateAccess => predacc })
-      else
-        outerUnfoldings map (_.acc.loc)
-
-    toMap(predicateAccesses.map(predacc => {
-      val predicate = program.findPredicate(predacc.predicateName)
-      val triggerFunction = predicateData(predicate).triggerFunction
-
-      /* TODO: Don't use translatePrecondition - refactor expressionTranslator */
-      val args = (
-           expressionTranslator.getOrFail(locToSnap, predacc, sorts.Snap, programFunction.name)
-        +: expressionTranslator.translatePrecondition(program, predacc.args, this))
-
-      val fapp = App(triggerFunction, args)
-
-      predicate -> fapp
-    }))
-  }
-
-  lazy val definitionalAxiom: Option[Term] = {
-    assert(phase == 2, s"Definitional axiom must be generated in phase 2, current phase is $phase")
-
-    val optBody = expressionTranslator.translate(program, programFunction, this)
-
-    optBody.map(translatedBody => {
-      val pre = And(translatedPres)
-      val nestedDefinitionalAxioms = generateNestedDefinitionalAxioms
-      val innermostBody = And(nestedDefinitionalAxioms ++ List(Implies(pre, And(functionApplication === translatedBody))))
-      val bodyBindings: Map[Var, Term] = Map(formalResult -> limitedFunctionApplication)
-      val body = Let(toMap(bodyBindings), innermostBody)
-      val allTriggers = (
-           Seq(Trigger(functionApplication))
-        ++ predicateTriggers.values.map(pt => Trigger(Seq(triggerFunctionApplication, pt))))
-
-      Forall(arguments, body, allTriggers)})
-  }
-}
+/*
+ * This Source Code Form is subject to the terms of the Mozilla Public
+ * License, v. 2.0. If a copy of the MPL was not distributed with this
+ * file, You can obtain one at http://mozilla.org/MPL/2.0/.
+ */
+
+package viper.silicon.supporters.functions
+
+import viper.silver.ast
+import viper.silver.ast.utility.Functions
+import viper.silicon.common.collections.immutable.InsertionOrderedSet
+import viper.silicon.interfaces.FatalResult
+import viper.silicon.rules.{InverseFunctions, SnapshotMapDefinition, functionSupporter}
+import viper.silicon.state.terms._
+import viper.silicon.state.terms.predef._
+import viper.silicon.state.{IdentifierFactory, SymbolConverter}
+import viper.silicon.supporters.PredicateData
+import viper.silicon.{Config, Map, toMap}
+
+/* TODO: Refactor FunctionData!
+ *       Separate computations from "storing" the final results and sharing
+ *       them with other components. Computations should probably be moved to the
+ *       FunctionVerificationUnit.
+ */
+class FunctionData(val programFunction: ast.Function,
+                   val height: Int,
+                   val quantifiedFields: InsertionOrderedSet[ast.Field],
+                   val program: ast.Program)
+                  /* Note: Holding references to fixed symbol converter, identifier factory, ...
+                   *       (instead of going through a verifier) is only safe if these are
+                   *       either effectively independent of verifiers or if they are not used
+                   *       with/in the context of different verifiers.
+                   */
+                  (symbolConverter: SymbolConverter,
+                   expressionTranslator: HeapAccessReplacingExpressionTranslator,
+                   identifierFactory: IdentifierFactory,
+                   predicateData: ast.Predicate => PredicateData,
+                   config: Config) {
+
+  private[this] var phase = 0
+
+  /*
+   * Properties computed from the constructor arguments
+   */
+
+  val function: HeapDepFun = symbolConverter.toFunction(programFunction)
+  val limitedFunction = functionSupporter.limitedVersion(function)
+  val statelessFunction = functionSupporter.statelessVersion(function)
+
+  val formalArgs: Map[ast.AbstractLocalVar, Var] = toMap(
+    for (arg <- programFunction.formalArgs;
+         x = arg.localVar)
+    yield
+      x -> Var(identifierFactory.fresh(x.name),
+               symbolConverter.toSort(x.typ)))
+
+  val formalResult = Var(identifierFactory.fresh(programFunction.result.name),
+                         symbolConverter.toSort(programFunction.result.typ))
+
+  val arguments = Seq(`?s`) ++ formalArgs.values
+
+  val functionApplication = App(function, `?s` +: formalArgs.values.toSeq)
+  val limitedFunctionApplication = App(limitedFunction, `?s` +: formalArgs.values.toSeq)
+  val triggerFunctionApplication = App(statelessFunction, formalArgs.values.toSeq)
+
+  val limitedAxiom =
+    Forall(arguments,
+           limitedFunctionApplication === functionApplication,
+           Trigger(functionApplication))
+
+  val triggerAxiom =
+    Forall(arguments, triggerFunctionApplication, Trigger(limitedFunctionApplication))
+
+  /*
+   * Data collected during phases 1 (well-definedness checking) and 2 (verification)
+   */
+
+  /* TODO: Analogous to fresh FVFs, Nadja records PSFs in the FunctionRecorder,
+   *       but they are never used. My guess is, that QP assertions over predicates
+   *       are currently not really supported (incomplete? unsound?)
+   */
+
+  private[functions] var verificationFailures: Seq[FatalResult] = Vector.empty
+  private[functions] var locToSnap: Map[ast.LocationAccess, Term] = Map.empty
+  private[functions] var fappToSnap: Map[ast.FuncApp, Term] = Map.empty
+  private[this] var freshFvfsAndDomains: InsertionOrderedSet[SnapshotMapDefinition] = InsertionOrderedSet.empty
+  private[this] var freshFieldInvs: InsertionOrderedSet[InverseFunctions] = InsertionOrderedSet.empty
+  private[this] var freshArps: InsertionOrderedSet[(Var, Term)] = InsertionOrderedSet.empty
+  private[this] var freshSnapshots: InsertionOrderedSet[Function] = InsertionOrderedSet.empty
+  private[this] var freshPathSymbols: InsertionOrderedSet[Function] = InsertionOrderedSet.empty
+  private[functions] var freshSymbolsAcrossAllPhases: InsertionOrderedSet[Function] = InsertionOrderedSet.empty
+
+  private[functions] def getFreshFieldInvs: InsertionOrderedSet[InverseFunctions] = freshFieldInvs
+  private[functions] def getFreshArps: InsertionOrderedSet[Var] = freshArps.map(_._1)
+  private[functions] def getFreshSymbolsAcrossAllPhases: InsertionOrderedSet[Function] = freshSymbolsAcrossAllPhases
+
+  private[functions] def advancePhase(recorders: Seq[FunctionRecorder]): Unit = {
+    assert(0 <= phase && phase <= 1, s"Cannot advance from phase $phase")
+
+    val mergedFunctionRecorder: FunctionRecorder =
+      if (recorders.isEmpty)
+        NoopFunctionRecorder
+      else
+        recorders.tail.foldLeft(recorders.head)((summaryRec, nextRec) => summaryRec.merge(nextRec))
+
+    locToSnap = mergedFunctionRecorder.locToSnap
+    fappToSnap = mergedFunctionRecorder.fappToSnap
+    freshFvfsAndDomains = mergedFunctionRecorder.freshFvfsAndDomains
+    freshFieldInvs = mergedFunctionRecorder.freshFieldInvs
+    freshArps = mergedFunctionRecorder.freshArps
+    freshSnapshots = mergedFunctionRecorder.freshSnapshots
+    freshPathSymbols = mergedFunctionRecorder.freshPathSymbols
+
+    freshSymbolsAcrossAllPhases ++= freshPathSymbols
+    freshSymbolsAcrossAllPhases ++= freshArps.map(_._1)
+
+    freshSymbolsAcrossAllPhases ++= freshSnapshots
+
+    freshSymbolsAcrossAllPhases ++= freshFieldInvs.flatMap(_.inverses)
+
+    freshSymbolsAcrossAllPhases ++= freshFvfsAndDomains map (fvfDef =>
+      fvfDef.sm match {
+        case x: Var => x
+        case App(f: Function, _) => f
+        case other => sys.error(s"Unexpected SM $other of type ${other.getClass.getSimpleName}")
+      })
+
+    phase += 1
+  }
+
+  private def generateNestedDefinitionalAxioms: InsertionOrderedSet[Term] = (
+       freshFieldInvs.flatMap(_.definitionalAxioms)
+    ++ freshFvfsAndDomains.flatMap (fvfDef => fvfDef.domainDefinitions ++ fvfDef.valueDefinitions)
+    ++ freshArps.map(_._2)
+  )
+
+  /*
+   * Properties resulting from phase 1 (well-definedness checking)
+   */
+
+  lazy val translatedPres: Seq[Term] = {
+    assert(1 <= phase && phase <= 2, s"Cannot translate precondition in phase $phase")
+
+    expressionTranslator.translatePrecondition(program, programFunction.pres, this)
+  }
+
+  lazy val postAxiom: Option[Term] = {
+    assert(phase == 1, s"Postcondition axiom must be generated in phase 1, current phase is $phase")
+
+    if (programFunction.posts.nonEmpty) {
+      val posts =
+        expressionTranslator.translatePostcondition(program, programFunction.posts, this)
+
+      val pre = And(translatedPres)
+      val innermostBody = And(generateNestedDefinitionalAxioms ++ List(Implies(pre, And(posts))))
+      val bodyBindings: Map[Var, Term] = Map(formalResult -> limitedFunctionApplication)
+      val body = Let(toMap(bodyBindings), innermostBody)
+
+      Some(Forall(arguments, body, Trigger(limitedFunctionApplication)))
+    } else
+      None
+  }
+
+  /*
+   * Properties resulting from phase 2 (verification)
+   */
+
+  lazy val predicateTriggers: Map[ast.Predicate, App] = {
+    val recursiveCallsAndUnfoldings: Seq[(ast.FuncApp, Seq[ast.Unfolding])] =
+      Functions.recursiveCallsAndSurroundingUnfoldings(programFunction)
+
+    val outerUnfoldings: Seq[ast.Unfolding] =
+      recursiveCallsAndUnfoldings.flatMap(_._2.headOption)
+
+    val predicateAccesses: Seq[ast.PredicateAccess] =
+      if (recursiveCallsAndUnfoldings.isEmpty)
+        Vector.empty
+      //        programFunction.pres flatMap (pre =>
+      //          pre.shallowCollect { case predacc: ast.PredicateAccess => predacc })
+      else
+        outerUnfoldings map (_.acc.loc)
+
+    toMap(predicateAccesses.map(predacc => {
+      val predicate = program.findPredicate(predacc.predicateName)
+      val triggerFunction = predicateData(predicate).triggerFunction
+
+      /* TODO: Don't use translatePrecondition - refactor expressionTranslator */
+      val args = (
+           expressionTranslator.getOrFail(locToSnap, predacc, sorts.Snap, programFunction.name)
+        +: expressionTranslator.translatePrecondition(program, predacc.args, this))
+
+      val fapp = App(triggerFunction, args)
+
+      predicate -> fapp
+    }))
+  }
+
+  lazy val definitionalAxiom: Option[Term] = {
+    assert(phase == 2, s"Definitional axiom must be generated in phase 2, current phase is $phase")
+
+    val optBody = expressionTranslator.translate(program, programFunction, this)
+
+    optBody.map(translatedBody => {
+      val pre = And(translatedPres)
+      val nestedDefinitionalAxioms = generateNestedDefinitionalAxioms
+      val innermostBody = And(nestedDefinitionalAxioms ++ List(Implies(pre, And(functionApplication === translatedBody))))
+      val bodyBindings: Map[Var, Term] = Map(formalResult -> limitedFunctionApplication)
+      val body = Let(toMap(bodyBindings), innermostBody)
+      val allTriggers = (
+           Seq(Trigger(functionApplication))
+        ++ predicateTriggers.values.map(pt => Trigger(Seq(triggerFunctionApplication, pt))))
+
+      Forall(arguments, body, allTriggers)})
+  }
+}