/*
 * This Source Code Form is subject to the terms of the Mozilla Public
 * License, v. 2.0. If a copy of the MPL was not distributed with this
 * file, You can obtain one at http://mozilla.org/MPL/2.0/.
 */

package viper
package silicon
package reporting

/* TODO: Move output formatting (of Silicon's and Z3's statistics) to its own class. */

/* TODO: Improve creation of output strings:
 *         (- Not having to list the fields in two string templates)
 *         - Not having to add a newly added field to the template
 */

import java.io.File
import java.text.SimpleDateFormat
import silver.components.StatefulComponent

class Bookkeeper(config: Config) extends StatefulComponent {
  private var lastSeenSource: Option[String] = None

  var branches: Long = 0
  var heapMergeIterations: Long = 0
  var objectDistinctnessComputations: Long = 0
  var functionApplications: Long = 0
  var functionBodyEvaluations: Long = 0
  var assumptionCounter: Long = 0
  var assertionCounter: Long = 0
  var freshSymbols: Long = 0
  var startTime: Long = 0
  var elapsedMillis: Long = 0
  var errors: Long = 0
  var proverStatistics = Map[String, String]()
  var appliedHeuristicReactions: Long = 0

  /* TODO: Unify these loggers with those that are used if command-line option -L<logger> is provided */
  var logfiles: scala.collection.immutable.Map[String, MultiRunLogger] =
    scala.collection.immutable.Map[String, MultiRunLogger]().withDefault(name => {
      val writer = silver.utility.Common.PrintWriter(new File(config.tempDirectory(), s"$name.txt"), false)
      val logger = new MultiRunLogger(writer, () => config.inputFile.map(_.toString))

      logfiles += (name -> logger)

      logger
    })

  def start() { /* Nothing to do here */ }

  def reset() {
    branches = 0
    heapMergeIterations = 0
    objectDistinctnessComputations = 0
    functionApplications= 0
    functionBodyEvaluations = 0
    assumptionCounter = 0
    assertionCounter = 0
    freshSymbols = 0
    startTime = 0
    elapsedMillis = 0
    errors = 0
    proverStatistics = Map[String, String]()
    appliedHeuristicReactions = 0

    /* Notice that logfiles are not closed, because we want to record data
     * across multiple runs of Silicon. This is not essential, though, and only
     * a design decision.
     */
    logfiles.values foreach (_.flush())
  }

  def stop() {
    logfiles.values foreach (_.close())
    logfiles = logfiles.empty
  }

  def formattedStartTime = new SimpleDateFormat("yyyy-MM-dd HH:mm:ss").format(startTime)

  def toJson = formatOutput(createJsonOutput)

  override def toString = formatOutput(createStringOutput)

  private def formatOutput(output: String) = {
    var args = List[Any](
      errors,
      formattedStartTime,
      elapsedMillis,
      branches,
      heapMergeIterations,
      objectDistinctnessComputations,
      functionApplications,
      functionBodyEvaluations,
      assumptionCounter,
      assertionCounter,
      freshSymbols,
      appliedHeuristicReactions)

    args = args ++ proverStatistics.flatMap{case (k,v) => List(k, v)}

    output.format(args: _*)
  }

  private def createStringOutput = {
    val placeholderLines =
      List.fill(proverStatistics.size)("|Z3 %s: %s").mkString("\n")

    ("""
      |Silicon errors: %d
      |Silicon start time: %s
      |Silicon time: %d
      |Silicon branches: %d
      |Silicon heap merger iterations: %d
      |Silicon object distinctness computations: %d
      |Silicon function applications: %d
      |Silicon function body evaluations: %d
      |Silicon prover assumptions: %d
      |Silicon prover assertions: %d
      |Silicon fresh prover symbols: %d
      |Silicon applied heuristic reactions: %d
    """ + placeholderLines).trim.stripMargin
  }

  private def createJsonOutput: String = {
    val placeholderLines =
      List.fill(proverStatistics.size)("|  \"z3_%s\": %s").mkString(",\n")

    ("""
      |{
      |  "silicon_errors": %d,
      |  "silicon_start_time": "%s",
      |  "silicon_time": %d,
      |  "silicon_branches": %d,
      |  "silicon_heapMergeIterations": %d,
      |  "silicon_objectDistinctnessComputations": %d,
      |  "silicon_functionApplications": %d,
      |  "silicon_functionBodyEvaluations": %d,
      |  "silicon_assumptionCounter": %d,
      |  "silicon_assertionCounter": %d,
<<<<<<< HEAD
      |  "silicon_freshSymbols": %d,
      |  "silicon_appliedHeuristicReactions": %d""" + (if (proverStatistics.size == 0) "\n" else ",\n")
=======
      |  "silicon_freshSymbols": %d""" + (if (proverStatistics.isEmpty) "\n" else ",\n")
>>>>>>> c8d607ac
    + placeholderLines + "\n}").trim.stripMargin
  }
}<|MERGE_RESOLUTION|>--- conflicted
+++ resolved
@@ -138,12 +138,8 @@
       |  "silicon_functionBodyEvaluations": %d,
       |  "silicon_assumptionCounter": %d,
       |  "silicon_assertionCounter": %d,
-<<<<<<< HEAD
       |  "silicon_freshSymbols": %d,
-      |  "silicon_appliedHeuristicReactions": %d""" + (if (proverStatistics.size == 0) "\n" else ",\n")
-=======
-      |  "silicon_freshSymbols": %d""" + (if (proverStatistics.isEmpty) "\n" else ",\n")
->>>>>>> c8d607ac
+      |  "silicon_appliedHeuristicReactions": %d""" + (if (proverStatistics.isEmpty) "\n" else ",\n")
     + placeholderLines + "\n}").trim.stripMargin
   }
 }