--- conflicted
+++ resolved
@@ -1,244 +1,239 @@
-/*
- * This Source Code Form is subject to the terms of the Mozilla Public
- * License, v. 2.0. If a copy of the MPL was not distributed with this
- * file, You can obtain one at http://mozilla.org/MPL/2.0/.
- */
-
-package viper.silicon.state.terms
-
-import viper.silver.ast.utility.{GenericArithmeticSolver, GenericTriggerGenerator, GenericAxiomRewriter}
-import viper.silicon.utils.Counter
-import viper.silicon.state.{Identifier, terms}
-
-<<<<<<< HEAD
-class Trigger private[terms] (val p: Seq[Term]) extends StructuralEqualityUnaryOp[Seq[Term]] with Serializable {
-  override val toString = s"{${p.mkString(",")}}"
-=======
-class Trigger private[terms] (val p: Seq[Term]) extends StructuralEqualityUnaryOp[Seq[Term]] {
-  override lazy val toString = s"{${p.mkString(",")}}"
->>>>>>> ae03666e
-}
-
-object Trigger extends (Seq[Term] => Trigger) {
-  def apply(t: Term) = new Trigger(t :: Nil)
-  def apply(ts: Seq[Term]) = new Trigger(ts)
-
-  def unapply(trigger: Trigger) = Some(trigger.p)
-}
-
-/** Attention: The trigger generator is *not* thread-safe, among other things because its
-  * filters for accepting/rejecting possible triggers can be changed
-  * (see, e.g. [[GenericTriggerGenerator.setCustomIsForbiddenInTrigger]]).
-  */
-class TriggerGenerator
-    extends GenericTriggerGenerator[Term, Sort, Term, Var, Quantification]
-       with Mutable {
-
-  protected def hasSubnode(root: Term, child: Term) = root.hasSubterm(child)
-  protected def visit[A](root: Term)(f: PartialFunction[Term, A]) = root.visit(f)
-  protected def deepCollect[A](root: Term)(f: PartialFunction[Term, A]) = root.deepCollect(f)
-  protected def reduceTree[A](root: Term)(f: (Term, Seq[A]) => A) = root.reduceTree(f)
-  protected def transform[T <: Term](root: T)(f: PartialFunction[Term, Term]) = root.transform(f)()
-  protected def Quantification_vars(q: Quantification) = q.vars
-  protected def Exp_typ(term: Term): Sort = term.sort
-  protected def Var(id: String, sort: Sort) = terms.Var(Identifier(id), sort)
-
-  def generateFirstTriggerGroup(vs: Seq[Var], toSearch: Seq[Term]): Option[(Seq[Trigger], Seq[Var])] =
-    generateFirstTriggerSetGroup(vs, toSearch).map {
-      case (triggerSet, extraVars) => (triggerSet.map(set => Trigger(set.exps)), extraVars)
-    }
-
-  def assembleQuantification(quantifier: Quantifier,
-                             qvars: Seq[Var],
-                             body: Term,
-                             toSearch: Seq[Term],
-                             qid: String,
-                             isGlobal: Boolean,
-                             axiomRewriter: AxiomRewriter)
-                            : Quantification = {
-
-    setCustomIsForbiddenInTrigger(advancedIsForbiddenInTrigger)
-
-    val (triggers, extraVars) = generateFirstTriggerGroup(qvars, toSearch).getOrElse((Nil, Nil))
-
-    setCustomIsForbiddenInTrigger(PartialFunction.empty)
-
-    val quantification = Quantification(quantifier, qvars ++ extraVars, body, triggers, qid, isGlobal)
-    val finalQuantification = axiomRewriter.rewrite(quantification).getOrElse(quantification)
-
-    finalQuantification
-  }
-
-  def assembleQuantification(quantifier: Quantifier,
-                             qvars: Seq[Var],
-                             body: Term,
-                             triggers: Seq[Trigger],
-                             qid: String,
-                             isGlobal: Boolean,
-                             axiomRewriter: AxiomRewriter)
-                            (implicit dummyImplicit: DummyImplicit)
-                            : Quantification = {
-
-    val quantification = Quantification(quantifier, qvars, body, triggers, qid, isGlobal)
-    val finalQuantification = axiomRewriter.rewrite(quantification).getOrElse(quantification)
-
-    finalQuantification
-  }
-
-  /* True iff the given node is a possible trigger */
-  def isPossibleTrigger(e: Term): Boolean = e match {
-    case _: Var => false
-    case app: App => app.applicable.isInstanceOf[Function]
-    case   _: CustomEquals
-         | _: PermMin
-         | _: SeqTerm
-         | _: SeqLength
-         | _: SeqAt
-         | _: SeqIn
-         | _: SetTerm
-         | _: SetIn
-         | _: SetCardinality
-         | _: MultisetTerm
-         | _: MultisetCardinality
-         | _: MultisetCount
-         | _: SnapshotTerm
-         | _: Domain
-         | _: Lookup
-         | _: PredicateLookup
-         => true
-    case _ => false
-  }
-
-  /* True iff the given node is not allowed in triggers */
-  def isForbiddenInTrigger(term: Term) = term match {
-    case app: App => app.applicable.isInstanceOf[Macro]
-    case   _: Plus | _: Minus | _: Times | _: Div | _: Mod
-         | _: Not | _: Or | _: And | _: Implies | _: Iff | _: Ite
-         | _: BuiltinEquals
-         | _: Less | _: AtMost | _: Greater | _: AtLeast
-         | _: PermTimes | _: IntPermTimes | _: PermIntDiv | _: PermPlus | _: PermMinus
-         | _: PermLess | _: PermAtMost
-         | _: Distinct
-         | _: Let
-         => true
-    case _ => false
-  }
-
-  val advancedIsForbiddenInTrigger:PartialFunction[Term, Boolean] = {
-    case _: Plus | _: Minus => false
-  }
-
-  protected def withArgs(term: Term, args: Seq[Term]): Term = {
-    val subterms = term.subterms
-
-    assert(subterms.length == args.length,
-             s"Cannot create a new instance of ${term.getClass.getSimpleName} with arguments $args: "
-           + s"${term.getClass.getSimpleName} only requires ${subterms.length} subterms, but "
-           + s"${args.length} arguments were provided")
-
-    subterms.zip(args).foldLeft(term) { case (t, (sub, arg)) =>
-      if (sub == arg) t
-      else t.replace(sub, arg)
-    }
-  }
-
-  protected def getArgs(term: Term): Seq[Term] = term.subterms
-}
-
-class AxiomRewriter(counter: Counter/*, logger: MultiRunLogger*/,
-                    triggerGenerator: GenericTriggerGenerator[Term, Sort, Term, Var, Quantification])
-    extends GenericAxiomRewriter[Sort, Term, Var, Quantification, Equals, And, Implies, Plus, Minus,
-                                 Trigger] {
-
-  /*
-   * Local members (not required by GenericAxiomRewriter)
-   */
-
-  private type Type = Sort
-  private type Exp = Term
-  private type Eq = Equals
-
-  def rewrite(quantification: Quantification): Option[Quantification] =
-    rewrite(quantification, quantification.triggers.map(trigger => TriggerSet(trigger.p)))
-
-  /*
-   * Abstract members - type arguments
-   */
-
-  protected def Exp_type(exp: Exp) = exp.sort
-  protected def Exp_shallowCollect[R](node: Exp)(f: PartialFunction[Exp, R]) = node.shallowCollect(f)
-  protected def Exp_contains(node: Exp, other: Exp) = node.contains(other)
-  protected def Exp_replace(node: Exp, original: Exp, replacement: Exp) = node.replace(original, replacement)
-
-  protected def Eq(e1: Exp, e2: Exp) = terms.Equals(e1, e2)
-  protected def And(es: Seq[Exp]) = terms.And(es)
-  protected def Implies(e1: Exp, e2: Exp) = terms.Implies(e1, e2)
-
-  protected def Var_id(v: Var) = v.id.name
-
-  protected def Quantification_triggers(q: Quantification) = q.triggers
-  protected def Quantification_vars(q: Quantification) = q.vars
-  protected def Quantification_body(q: Quantification) = q.body
-
-  protected def Quantification_copy(q: Quantification, vars: Seq[Var], body: Exp, triggers: Seq[Trigger]) =
-    q.copy(vars = vars, body = body, triggers = triggers)
-
-  protected def Trigger_exps(t: Trigger) = t.p
-  protected def Trigger(exps: Seq[Exp]) = terms.Trigger(exps)
-
-  /* True iff the given node is not allowed in triggers */
-  protected def isForbiddenInTrigger(e: Exp): Boolean = triggerGenerator.isForbiddenInTrigger(e)
-
-  /*
-   * Abstract members - dependencies
-   */
-
-  protected val solver = SimpleArithmeticSolver
-
-  protected def fresh(name: String, typ: Type): Var =
-    Var(Identifier(s"$name@rw${counter.next()}"), typ)
-
-  protected def log(message: String): Unit = {
-//    logger.println(message)
-  }
-
-  protected def log(key: String, item: Any) {
-    log(key, item :: Nil)
-  }
-
-  protected def log(key: String, items: Iterable[Any]) {
-//    if (items.size <= 1)
-//      logger.println(s"  $key: $items")
-//    else {
-//      logger.println(s"  $key:")
-//      items foreach (item => logger.println(s"    $item"))
-//    }
-  }
-}
-
-object SimpleArithmeticSolver extends GenericArithmeticSolver[Sort, Term, Var, Plus, Minus] {
-
-  /*
-   * Local members (not required by GenericAxiomRewriter)
-   */
-
-  private type Type = Sort
-  private type Exp = Term
-  private type Eq = Equals
-
-  /*
-   * Abstract members - type arguments
-   */
-
-  protected def Exp_type(exp: Exp) = exp.sort
-  protected def Exp_deepCollect[A](node: Exp)(f: PartialFunction[Exp, A]) = node.deepCollect(f)
-  protected def Exp_contains(node: Exp, other: Exp) = node.contains(other)
-
-  protected def Type_isInt(typ: Type) = typ == sorts.Int
-
-  protected def Plus_apply(e1: Exp, e2: Exp) = terms.Plus(e1, e2)
-  protected def Plus_unapply(plus: Plus) = (plus.p0, plus.p1)
-
-  protected def Minus_apply(e1: Exp, e2: Exp) = terms.Minus(e1, e2)
-  protected def Minus_unapply(minus: Minus) = (minus.p0, minus.p1)
-}
+/*
+ * This Source Code Form is subject to the terms of the Mozilla Public
+ * License, v. 2.0. If a copy of the MPL was not distributed with this
+ * file, You can obtain one at http://mozilla.org/MPL/2.0/.
+ */
+
+package viper.silicon.state.terms
+
+import viper.silver.ast.utility.{GenericArithmeticSolver, GenericTriggerGenerator, GenericAxiomRewriter}
+import viper.silicon.utils.Counter
+import viper.silicon.state.{Identifier, terms}
+
+class Trigger private[terms] (val p: Seq[Term]) extends StructuralEqualityUnaryOp[Seq[Term]] {
+  override lazy val toString = s"{${p.mkString(",")}}"
+}
+
+object Trigger extends (Seq[Term] => Trigger) {
+  def apply(t: Term) = new Trigger(t :: Nil)
+  def apply(ts: Seq[Term]) = new Trigger(ts)
+
+  def unapply(trigger: Trigger) = Some(trigger.p)
+}
+
+/** Attention: The trigger generator is *not* thread-safe, among other things because its
+  * filters for accepting/rejecting possible triggers can be changed
+  * (see, e.g. [[GenericTriggerGenerator.setCustomIsForbiddenInTrigger]]).
+  */
+class TriggerGenerator
+    extends GenericTriggerGenerator[Term, Sort, Term, Var, Quantification]
+       with Mutable {
+
+  protected def hasSubnode(root: Term, child: Term) = root.hasSubterm(child)
+  protected def visit[A](root: Term)(f: PartialFunction[Term, A]) = root.visit(f)
+  protected def deepCollect[A](root: Term)(f: PartialFunction[Term, A]) = root.deepCollect(f)
+  protected def reduceTree[A](root: Term)(f: (Term, Seq[A]) => A) = root.reduceTree(f)
+  protected def transform[T <: Term](root: T)(f: PartialFunction[Term, Term]) = root.transform(f)()
+  protected def Quantification_vars(q: Quantification) = q.vars
+  protected def Exp_typ(term: Term): Sort = term.sort
+  protected def Var(id: String, sort: Sort) = terms.Var(Identifier(id), sort)
+
+  def generateFirstTriggerGroup(vs: Seq[Var], toSearch: Seq[Term]): Option[(Seq[Trigger], Seq[Var])] =
+    generateFirstTriggerSetGroup(vs, toSearch).map {
+      case (triggerSet, extraVars) => (triggerSet.map(set => Trigger(set.exps)), extraVars)
+    }
+
+  def assembleQuantification(quantifier: Quantifier,
+                             qvars: Seq[Var],
+                             body: Term,
+                             toSearch: Seq[Term],
+                             qid: String,
+                             isGlobal: Boolean,
+                             axiomRewriter: AxiomRewriter)
+                            : Quantification = {
+
+    setCustomIsForbiddenInTrigger(advancedIsForbiddenInTrigger)
+
+    val (triggers, extraVars) = generateFirstTriggerGroup(qvars, toSearch).getOrElse((Nil, Nil))
+
+    setCustomIsForbiddenInTrigger(PartialFunction.empty)
+
+    val quantification = Quantification(quantifier, qvars ++ extraVars, body, triggers, qid, isGlobal)
+    val finalQuantification = axiomRewriter.rewrite(quantification).getOrElse(quantification)
+
+    finalQuantification
+  }
+
+  def assembleQuantification(quantifier: Quantifier,
+                             qvars: Seq[Var],
+                             body: Term,
+                             triggers: Seq[Trigger],
+                             qid: String,
+                             isGlobal: Boolean,
+                             axiomRewriter: AxiomRewriter)
+                            (implicit dummyImplicit: DummyImplicit)
+                            : Quantification = {
+
+    val quantification = Quantification(quantifier, qvars, body, triggers, qid, isGlobal)
+    val finalQuantification = axiomRewriter.rewrite(quantification).getOrElse(quantification)
+
+    finalQuantification
+  }
+
+  /* True iff the given node is a possible trigger */
+  def isPossibleTrigger(e: Term): Boolean = e match {
+    case _: Var => false
+    case app: App => app.applicable.isInstanceOf[Function]
+    case   _: CustomEquals
+         | _: PermMin
+         | _: SeqTerm
+         | _: SeqLength
+         | _: SeqAt
+         | _: SeqIn
+         | _: SetTerm
+         | _: SetIn
+         | _: SetCardinality
+         | _: MultisetTerm
+         | _: MultisetCardinality
+         | _: MultisetCount
+         | _: SnapshotTerm
+         | _: Domain
+         | _: Lookup
+         | _: PredicateLookup
+         => true
+    case _ => false
+  }
+
+  /* True iff the given node is not allowed in triggers */
+  def isForbiddenInTrigger(term: Term) = term match {
+    case app: App => app.applicable.isInstanceOf[Macro]
+    case   _: Plus | _: Minus | _: Times | _: Div | _: Mod
+         | _: Not | _: Or | _: And | _: Implies | _: Iff | _: Ite
+         | _: BuiltinEquals
+         | _: Less | _: AtMost | _: Greater | _: AtLeast
+         | _: PermTimes | _: IntPermTimes | _: PermIntDiv | _: PermPlus | _: PermMinus
+         | _: PermLess | _: PermAtMost
+         | _: Distinct
+         | _: Let
+         => true
+    case _ => false
+  }
+
+  val advancedIsForbiddenInTrigger:PartialFunction[Term, Boolean] = {
+    case _: Plus | _: Minus => false
+  }
+
+  protected def withArgs(term: Term, args: Seq[Term]): Term = {
+    val subterms = term.subterms
+
+    assert(subterms.length == args.length,
+             s"Cannot create a new instance of ${term.getClass.getSimpleName} with arguments $args: "
+           + s"${term.getClass.getSimpleName} only requires ${subterms.length} subterms, but "
+           + s"${args.length} arguments were provided")
+
+    subterms.zip(args).foldLeft(term) { case (t, (sub, arg)) =>
+      if (sub == arg) t
+      else t.replace(sub, arg)
+    }
+  }
+
+  protected def getArgs(term: Term): Seq[Term] = term.subterms
+}
+
+class AxiomRewriter(counter: Counter/*, logger: MultiRunLogger*/,
+                    triggerGenerator: GenericTriggerGenerator[Term, Sort, Term, Var, Quantification])
+    extends GenericAxiomRewriter[Sort, Term, Var, Quantification, Equals, And, Implies, Plus, Minus,
+                                 Trigger] {
+
+  /*
+   * Local members (not required by GenericAxiomRewriter)
+   */
+
+  private type Type = Sort
+  private type Exp = Term
+  private type Eq = Equals
+
+  def rewrite(quantification: Quantification): Option[Quantification] =
+    rewrite(quantification, quantification.triggers.map(trigger => TriggerSet(trigger.p)))
+
+  /*
+   * Abstract members - type arguments
+   */
+
+  protected def Exp_type(exp: Exp) = exp.sort
+  protected def Exp_shallowCollect[R](node: Exp)(f: PartialFunction[Exp, R]) = node.shallowCollect(f)
+  protected def Exp_contains(node: Exp, other: Exp) = node.contains(other)
+  protected def Exp_replace(node: Exp, original: Exp, replacement: Exp) = node.replace(original, replacement)
+
+  protected def Eq(e1: Exp, e2: Exp) = terms.Equals(e1, e2)
+  protected def And(es: Seq[Exp]) = terms.And(es)
+  protected def Implies(e1: Exp, e2: Exp) = terms.Implies(e1, e2)
+
+  protected def Var_id(v: Var) = v.id.name
+
+  protected def Quantification_triggers(q: Quantification) = q.triggers
+  protected def Quantification_vars(q: Quantification) = q.vars
+  protected def Quantification_body(q: Quantification) = q.body
+
+  protected def Quantification_copy(q: Quantification, vars: Seq[Var], body: Exp, triggers: Seq[Trigger]) =
+    q.copy(vars = vars, body = body, triggers = triggers)
+
+  protected def Trigger_exps(t: Trigger) = t.p
+  protected def Trigger(exps: Seq[Exp]) = terms.Trigger(exps)
+
+  /* True iff the given node is not allowed in triggers */
+  protected def isForbiddenInTrigger(e: Exp): Boolean = triggerGenerator.isForbiddenInTrigger(e)
+
+  /*
+   * Abstract members - dependencies
+   */
+
+  protected val solver = SimpleArithmeticSolver
+
+  protected def fresh(name: String, typ: Type): Var =
+    Var(Identifier(s"$name@rw${counter.next()}"), typ)
+
+  protected def log(message: String): Unit = {
+//    logger.println(message)
+  }
+
+  protected def log(key: String, item: Any) {
+    log(key, item :: Nil)
+  }
+
+  protected def log(key: String, items: Iterable[Any]) {
+//    if (items.size <= 1)
+//      logger.println(s"  $key: $items")
+//    else {
+//      logger.println(s"  $key:")
+//      items foreach (item => logger.println(s"    $item"))
+//    }
+  }
+}
+
+object SimpleArithmeticSolver extends GenericArithmeticSolver[Sort, Term, Var, Plus, Minus] {
+
+  /*
+   * Local members (not required by GenericAxiomRewriter)
+   */
+
+  private type Type = Sort
+  private type Exp = Term
+  private type Eq = Equals
+
+  /*
+   * Abstract members - type arguments
+   */
+
+  protected def Exp_type(exp: Exp) = exp.sort
+  protected def Exp_deepCollect[A](node: Exp)(f: PartialFunction[Exp, A]) = node.deepCollect(f)
+  protected def Exp_contains(node: Exp, other: Exp) = node.contains(other)
+
+  protected def Type_isInt(typ: Type) = typ == sorts.Int
+
+  protected def Plus_apply(e1: Exp, e2: Exp) = terms.Plus(e1, e2)
+  protected def Plus_unapply(plus: Plus) = (plus.p0, plus.p1)
+
+  protected def Minus_apply(e1: Exp, e2: Exp) = terms.Minus(e1, e2)
+  protected def Minus_unapply(minus: Minus) = (minus.p0, minus.p1)
+}