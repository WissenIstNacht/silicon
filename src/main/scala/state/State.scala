/*
 * This Source Code Form is subject to the terms of the Mozilla Public
 * License, v. 2.0. If a copy of the MPL was not distributed with this
 * file, You can obtain one at http://mozilla.org/MPL/2.0/.
 */

package viper.silicon.state

import viper.silicon.common.Mergeable
import viper.silicon.common.collections.immutable.InsertionOrderedSet
import viper.silicon.rules.SnapshotMapDefinition
import viper.silicon.state.State.OldHeaps
import viper.silicon.state.terms.{Term, Var}
import viper.silicon.supporters.functions.{FunctionRecorder, NoopFunctionRecorder}
import viper.silicon.supporters.qps.{SummarisingFvfDefinition, SummarisingPsfDefinition}
import viper.silicon.{Map, Stack}
import viper.silver.ast
import viper.silver.cfg.silver.SilverCfg

<<<<<<< HEAD
final case class State(
         g: Store = Store(),
         h: Heap = Heap(),
         oldHeaps: OldHeaps = Map.empty,

         parallelizeBranches: Boolean = false,

         recordVisited: Boolean = false,
         visited: List[ast.Predicate] = Nil, /* TODO: Use a multiset instead of a list */

         methodCfg: SilverCfg = null,
         invariantContexts: Stack[Heap] = Stack.empty,

         constrainableARPs: InsertionOrderedSet[Term] = InsertionOrderedSet.empty,
         quantifiedVariables: Stack[Var] = Nil,
         retrying: Boolean = false,
         underJoin: Boolean = false,
         functionRecorder: FunctionRecorder = NoopFunctionRecorder,
         recordPossibleTriggers: Boolean = false,
         possibleTriggers: Map[ast.Exp, Term] = Map(),

         partiallyConsumedHeap: Option[Heap] = None,
         permissionScalingFactor: Term = terms.FullPerm(),

         reserveHeaps: Stack[Heap] = Nil,
         reserveCfgs: Stack[SilverCfg] = Stack(),
         exhaleExt: Boolean = false,
         lhsHeap: Option[Heap] = None, /* Used to interpret e in lhs(e) */

         applyHeuristics: Boolean = false,
         heuristicsDepth: Int = 0,
         triggerAction: AnyRef = null,

         recordEffects: Boolean = false,
         consumedChunks: Stack[Seq[(Stack[Term], BasicChunk)]] = Nil,
         letBoundVars: Seq[(ast.AbstractLocalVar, Term)] = Nil,

         qpFields: InsertionOrderedSet[ast.Field] = InsertionOrderedSet.empty,
         /* TODO: Are these entries still necessary? */
         fvfCache: Map[(ast.Field, Seq[QuantifiedFieldChunk]), SummarisingFvfDefinition] = Map.empty,
         fvfPredicateCache: Map[(ast.Predicate, Seq[QuantifiedFieldChunk]), SummarisingFvfDefinition] = Map.empty,
         fvfAsSnap: Boolean = false,

         qpPredicates: InsertionOrderedSet[ast.Predicate] = InsertionOrderedSet.empty,
         /* TODO: Are these entries still necessary? */
         psfCache: Map[(ast.Predicate, Seq[QuantifiedPredicateChunk]), SummarisingPsfDefinition] = Map.empty,
         psfPredicateCache: Map[(ast.Predicate, Seq[QuantifiedPredicateChunk]), SummarisingPsfDefinition] = Map.empty,
         psfAsSnap: Boolean = false,
         /* TODO: Isn't this data stable, i.e. fully known after a preprocessing step? If so, move it to the appropriate supporter. */
         predicateSnapMap: Map[ast.Predicate, terms.Sort] = Map.empty,
         predicateFormalVarMap: Map[ast.Predicate, Seq[terms.Var]] = Map.empty)
=======
final case class State(g: Store = Store(),
                       h: Heap = Heap(),
                       oldHeaps: OldHeaps = Map.empty,

                       parallelizeBranches: Boolean = false,

                       recordVisited: Boolean = false,
                       visited: List[ast.Predicate] = Nil, /* TODO: Use a multiset instead of a list */

                       methodCfg: SilverCfg = null,
                       invariantContexts: Stack[Heap] = Stack.empty,

                       constrainableARPs: InsertionOrderedSet[Term] = InsertionOrderedSet.empty,
                       quantifiedVariables: Stack[Var] = Nil,
                       retrying: Boolean = false,
                       underJoin: Boolean = false,
                       functionRecorder: FunctionRecorder = NoopFunctionRecorder,
                       recordPossibleTriggers: Boolean = false,
                       possibleTriggers: Map[ast.Exp, Term] = Map(),

                       partiallyConsumedHeap: Option[Heap] = None,
                       permissionScalingFactor: Term = terms.FullPerm(),

                       reserveHeaps: Stack[Heap] = Nil,
                       exhaleExt: Boolean = false,
                       lhsHeap: Option[Heap] = None, /* Used to interpret e in lhs(e) */

                       applyHeuristics: Boolean = false,
                       heuristicsDepth: Int = 0,
                       triggerAction: AnyRef = null,

                       recordEffects: Boolean = false,
                       consumedChunks: Stack[Seq[(Stack[Term], BasicChunk)]] = Nil,
                       letBoundVars: Seq[(ast.AbstractLocalVar, Term)] = Nil,

                       qpFields: InsertionOrderedSet[ast.Field] = InsertionOrderedSet.empty,
                       qpPredicates: InsertionOrderedSet[ast.Predicate] = InsertionOrderedSet.empty,
                       smCache: Map[Seq[QuantifiedChunk], (SnapshotMapDefinition, Term)] = Map.empty,
                       smDomainNeeded: Boolean = false,
                       /* TODO: Isn't this data stable, i.e. fully known after a preprocessing step? If so, move it to the appropriate supporter. */
                       predicateSnapMap: Map[ast.Predicate, terms.Sort] = Map.empty,
                       predicateFormalVarMap: Map[ast.Predicate, Seq[terms.Var]] = Map.empty)
>>>>>>> a8697632
    extends Mergeable[State] {

  def incCycleCounter(m: ast.Predicate) =
    if (recordVisited) copy(visited = m :: visited)
    else this

  def decCycleCounter(m: ast.Member) =
    if (recordVisited) {
      require(visited.contains(m))

      val (ms, others) = visited.partition(_ == m)
      copy(visited = ms.tail ::: others)
    }
  else
    this

  def cycles(m: ast.Member) = visited.count(_ == m)

  def setConstrainable(arps: Seq[Term], constrainable: Boolean) = {
    val newConstrainableARPs =
      if (constrainable) constrainableARPs ++ arps
      else constrainableARPs -- arps

    copy(constrainableARPs = newConstrainableARPs)
  }

  def scalePermissionFactor(p: Term) =
    copy(permissionScalingFactor = terms.PermTimes(p, permissionScalingFactor))

  def merge(other: State): State =
    State.merge(this, other)

  def preserveAfterLocalEvaluation(post: State): State =
    State.preserveAfterLocalEvaluation(this, post)

  def relevantQuantifiedVariables(filterPredicate: Var => Boolean): Seq[Var] = (
       functionRecorder.data.fold(Seq.empty[Var])(_.arguments)
    ++ quantifiedVariables.filter(filterPredicate)
  )

  def relevantQuantifiedVariables(occurringIn: Seq[Term]): Seq[Var] =
    relevantQuantifiedVariables(x => occurringIn.exists(_.contains(x)))

  lazy val relevantQuantifiedVariables: Seq[Var] =
    relevantQuantifiedVariables(_ => true)

  override val toString = s"${this.getClass.getSimpleName}(...)"
}

object State {
  type OldHeaps = Map[String, Heap]
  val OldHeaps = Map

  def merge(s1: State, s2: State): State = {
    /* TODO: Instead of aborting with a pattern mismatch, all mismatches
     *       should be detected first (and accumulated), and afterwards a meaningful
     *       exception should be thrown. This would improve debugging significantly.
     */

    s1 match {
      /* Decompose state s1 */
      case State(g1, h1, oldHeaps1,
                 parallelizeBranches1,
                 recordVisited1, visited1,
                 methodCfg1, invariantContexts1,
                 constrainableARPs1,
                 quantifiedVariables1,
                 retrying1,
                 underJoin1,
                 functionRecorder1,
                 recordPossibleTriggers1, possibleTriggers1,
                 partiallyConsumedHeap1,
                 permissionScalingFactor1,
                 reserveHeaps1, reserveCfgs1, exhaleExt1, lhsHeap1,
                 applyHeuristics1, heuristicsDepth1, triggerAction1,
                 recordEffects1, consumedChunks1, letBoundVars1,
                 qpFields1, qpPredicates1, smCache1, smDomainNeeded1,
                 predicateSnapMap1, predicateFormalVarMap1) =>

        /* Decompose state s2: most values must match those of s1 */
        s2 match {
          case State(`g1`, `h1`, `oldHeaps1`,
                     `parallelizeBranches1`,
                     `recordVisited1`, `visited1`,
                     `methodCfg1`, `invariantContexts1`,
                     `constrainableARPs1`,
                     `quantifiedVariables1`,
                     `retrying1`,
                     `underJoin1`,
                     functionRecorder2,
                     `recordPossibleTriggers1`, possibleTriggers2,
                     `partiallyConsumedHeap1`,
                     `permissionScalingFactor1`,
                     `reserveHeaps1`, `reserveCfgs1`, `exhaleExt1`, `lhsHeap1`,
                     `applyHeuristics1`, `heuristicsDepth1`, `triggerAction1`,
                     `recordEffects1`, `consumedChunks1`, `letBoundVars1`,
                     `qpFields1`, `qpPredicates1`, smCache2, `smDomainNeeded1`,
                     `predicateSnapMap1`, `predicateFormalVarMap1`) =>

            val functionRecorder3 = functionRecorder1.merge(functionRecorder2)
            val possibleTriggers3 = possibleTriggers1 ++ possibleTriggers2

            val smCache3 =
              viper.silicon.utils.conflictFreeUnion(smCache1, smCache2) match {
                case Right(m3) => m3
                case _ =>
                  /* TODO: Comparing size is not sufficient - we should compare cache entries for
                   *       equality modulo renaming of FVFs.
                   *       Even better: when branching (locally/in general?), the fvfCache from the
                   *       first branch should be made available to the second branch in order to avoid
                   *       axiomatising a fresh but equivalent FVF.
                   *       This should be sound because the branch condition (of a local branch?) cannot
                   *       influence the available chunks.
                   */
                  assert(smCache1.size == smCache2.size)
                  smCache1
                }

            s1.copy(functionRecorder = functionRecorder3,
                    possibleTriggers = possibleTriggers3,
                    smCache = smCache3)

          case _ =>
            sys.error("State merging failed: unexpected mismatch between symbolic states")
      }
    }
  }

  def preserveAfterLocalEvaluation(pre: State, post: State): State = {
    pre.copy(functionRecorder = post.functionRecorder,
             possibleTriggers = post.possibleTriggers,
             smCache = post.smCache)
  }

  def conflictFreeUnionOrAbort[K, V](m1: Map[K, V], m2: Map[K, V]): Map[K,V] =
    viper.silicon.utils.conflictFreeUnion(m1, m2) match {
      case Right(m3) => m3
      case _ => sys.error("Unexpected mismatch between contexts")
    }

  def merge[M <: Mergeable[M]](candidate1: Option[M], candidate2: Option[M]): Option[M] =
    (candidate1, candidate2) match {
      case (Some(m1), Some(m2)) => Some(m1.merge(m2))
      case (None, None) => None
      case _ => sys.error("Unexpected mismatch between contexts")
    }
}<|MERGE_RESOLUTION|>--- conflicted
+++ resolved
@@ -12,64 +12,10 @@
 import viper.silicon.state.State.OldHeaps
 import viper.silicon.state.terms.{Term, Var}
 import viper.silicon.supporters.functions.{FunctionRecorder, NoopFunctionRecorder}
-import viper.silicon.supporters.qps.{SummarisingFvfDefinition, SummarisingPsfDefinition}
 import viper.silicon.{Map, Stack}
 import viper.silver.ast
 import viper.silver.cfg.silver.SilverCfg
 
-<<<<<<< HEAD
-final case class State(
-         g: Store = Store(),
-         h: Heap = Heap(),
-         oldHeaps: OldHeaps = Map.empty,
-
-         parallelizeBranches: Boolean = false,
-
-         recordVisited: Boolean = false,
-         visited: List[ast.Predicate] = Nil, /* TODO: Use a multiset instead of a list */
-
-         methodCfg: SilverCfg = null,
-         invariantContexts: Stack[Heap] = Stack.empty,
-
-         constrainableARPs: InsertionOrderedSet[Term] = InsertionOrderedSet.empty,
-         quantifiedVariables: Stack[Var] = Nil,
-         retrying: Boolean = false,
-         underJoin: Boolean = false,
-         functionRecorder: FunctionRecorder = NoopFunctionRecorder,
-         recordPossibleTriggers: Boolean = false,
-         possibleTriggers: Map[ast.Exp, Term] = Map(),
-
-         partiallyConsumedHeap: Option[Heap] = None,
-         permissionScalingFactor: Term = terms.FullPerm(),
-
-         reserveHeaps: Stack[Heap] = Nil,
-         reserveCfgs: Stack[SilverCfg] = Stack(),
-         exhaleExt: Boolean = false,
-         lhsHeap: Option[Heap] = None, /* Used to interpret e in lhs(e) */
-
-         applyHeuristics: Boolean = false,
-         heuristicsDepth: Int = 0,
-         triggerAction: AnyRef = null,
-
-         recordEffects: Boolean = false,
-         consumedChunks: Stack[Seq[(Stack[Term], BasicChunk)]] = Nil,
-         letBoundVars: Seq[(ast.AbstractLocalVar, Term)] = Nil,
-
-         qpFields: InsertionOrderedSet[ast.Field] = InsertionOrderedSet.empty,
-         /* TODO: Are these entries still necessary? */
-         fvfCache: Map[(ast.Field, Seq[QuantifiedFieldChunk]), SummarisingFvfDefinition] = Map.empty,
-         fvfPredicateCache: Map[(ast.Predicate, Seq[QuantifiedFieldChunk]), SummarisingFvfDefinition] = Map.empty,
-         fvfAsSnap: Boolean = false,
-
-         qpPredicates: InsertionOrderedSet[ast.Predicate] = InsertionOrderedSet.empty,
-         /* TODO: Are these entries still necessary? */
-         psfCache: Map[(ast.Predicate, Seq[QuantifiedPredicateChunk]), SummarisingPsfDefinition] = Map.empty,
-         psfPredicateCache: Map[(ast.Predicate, Seq[QuantifiedPredicateChunk]), SummarisingPsfDefinition] = Map.empty,
-         psfAsSnap: Boolean = false,
-         /* TODO: Isn't this data stable, i.e. fully known after a preprocessing step? If so, move it to the appropriate supporter. */
-         predicateSnapMap: Map[ast.Predicate, terms.Sort] = Map.empty,
-         predicateFormalVarMap: Map[ast.Predicate, Seq[terms.Var]] = Map.empty)
-=======
 final case class State(g: Store = Store(),
                        h: Heap = Heap(),
                        oldHeaps: OldHeaps = Map.empty,
@@ -93,9 +39,10 @@
                        partiallyConsumedHeap: Option[Heap] = None,
                        permissionScalingFactor: Term = terms.FullPerm(),
 
-                       reserveHeaps: Stack[Heap] = Nil,
-                       exhaleExt: Boolean = false,
-                       lhsHeap: Option[Heap] = None, /* Used to interpret e in lhs(e) */
+         reserveHeaps: Stack[Heap] = Nil,
+         reserveCfgs: Stack[SilverCfg] = Stack(),
+         exhaleExt: Boolean = false,
+         lhsHeap: Option[Heap] = None, /* Used to interpret e in lhs(e) */
 
                        applyHeuristics: Boolean = false,
                        heuristicsDepth: Int = 0,
@@ -112,7 +59,6 @@
                        /* TODO: Isn't this data stable, i.e. fully known after a preprocessing step? If so, move it to the appropriate supporter. */
                        predicateSnapMap: Map[ast.Predicate, terms.Sort] = Map.empty,
                        predicateFormalVarMap: Map[ast.Predicate, Seq[terms.Var]] = Map.empty)
->>>>>>> a8697632
     extends Mergeable[State] {
 
   def incCycleCounter(m: ast.Predicate) =
