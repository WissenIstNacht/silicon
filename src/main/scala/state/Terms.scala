/*
 * This Source Code Form is subject to the terms of the Mozilla Public
 * License, v. 2.0. If a copy of the MPL was not distributed with this
 * file, You can obtain one at http://mozilla.org/MPL/2.0/.
 */

package viper.silicon.state.terms

import scala.reflect.ClassTag
import viper.silver.ast.utility.Visitor
import viper.silicon.{Map, Set, toMap}
import viper.silicon.state
import viper.silicon.state.{MagicWandChunk, Identifier}


sealed trait Node

sealed trait Symbol extends Node {
  def id: Identifier
}

/*
 * Sorts
 */

sealed trait Sort extends Symbol

object sorts {
  object Snap extends Sort { val id = Identifier("Snap"); override val toString = id.toString }
  object Int  extends Sort { val id = Identifier("Int");  override val toString = id.toString }
  object Bool extends Sort { val id = Identifier("Bool"); override val toString = id.toString }
  object Ref  extends Sort { val id = Identifier("Ref");  override val toString = id.toString }
  object Perm extends Sort { val id = Identifier("Perm"); override val toString = id.toString }
  object Unit extends Sort { val id = Identifier("()");   override val toString = id.toString }

  case class Seq(elementsSort: Sort) extends Sort {
    val id = Identifier("Seq[%s]".format(elementsSort))
    override val toString = id.toString
  }

  case class Set(elementsSort: Sort) extends Sort {
    val id = Identifier("Set[%s]".format(elementsSort))
    override val toString = id.toString
  }

  case class Multiset(elementsSort: Sort) extends Sort {
    val id = Identifier("Multiset[%s]".format(elementsSort))
    override val toString = id.toString
  }

  case class UserSort(id: Identifier) extends Sort {
    override val toString = id.toString
  }

  case class FieldValueFunction(codomainSort: Sort) extends Sort {
    val id = Identifier("FVF[%s]".format(codomainSort))
    override val toString = id.toString
  }

  case class PredicateSnapFunction(codomainSort: Sort) extends Sort {
    val id = Identifier("PSF[%s]".format(codomainSort))
    override val toString = id.toString
  }

}

/*
 * Declarations
 */

sealed trait Decl extends Node

case class SortDecl(sort: Sort) extends Decl
case class FunctionDecl(func: Function) extends Decl
case class SortWrapperDecl(from: Sort, to: Sort) extends Decl
case class MacroDecl(id: Identifier, args: Seq[Var], body: Term) extends Decl

object ConstDecl extends (Var => Decl) {
  def apply(v: Var) = FunctionDecl(v)
}

/*
 * Applicables and Applications
 */

sealed trait Applicable extends Symbol {
  def argSorts: Seq[Sort]
  def resultSort: Sort
}

sealed trait Application[A <: Applicable] extends Term {
  def applicable: A
  def args: Seq[Term]
}

sealed trait Function extends Applicable

object Function {
  def unapply(fun: Function): Option[(Identifier, Seq[Sort], Sort)] =
    Some((fun.id, fun.argSorts, fun.resultSort))
}

/* RFC: [18-12-2015 Malte] An alternative to using different sub-classes of Function (e.g.
 *      Fun, HeapDepFun, ...) would be to use a single Fun class that as an additional property
 *      (i.e. field) that indicates the kind of
 */

trait GenericFunction[F <: Function] extends Function with StructuralEquality {
  val equalityDefiningMembers = id +: argSorts :+ resultSort

  def copy(id: Identifier = id, argSorts: Seq[Sort] = argSorts, resultSort: Sort = resultSort): F

  override val toString =
    if (argSorts.isEmpty) s"$id: $resultSort"
    else s"$id: ${argSorts.mkString(" x ")} -> $resultSort"
}

trait GenericFunctionCompanion[F <: Function] {
  def apply(id: Identifier, argSorts: Seq[Sort], resultSort: Sort): F

  def apply(id: Identifier, argSort: Sort, resultSort: Sort): F =
    apply(id, Seq(argSort), resultSort)

  def unapply(fun: F): Option[(Identifier, Seq[Sort], Sort)] =
    Some((fun.id, fun.argSorts, fun.resultSort))
}

class Fun(val id: Identifier, val argSorts: Seq[Sort], val resultSort: Sort)
    extends GenericFunction[Fun] {

  def copy(id: Identifier = id, argSorts: Seq[Sort] = argSorts, resultSort: Sort = resultSort) =
    Fun(id, argSorts, resultSort)
}

object Fun extends ((Identifier, Seq[Sort], Sort) => Fun) with GenericFunctionCompanion[Fun] {
  def apply(id: Identifier, argSorts: Seq[Sort], resultSort: Sort) = new Fun(id, argSorts, resultSort)
}

/* TODO: [18-12-2015 Malte] Since heap-dependent functions are represented by a separate class,
 *       it might make sense to add methods isLimited/isStateless and transformers
 *       toLimited/toStateless, and to remove the corresponding methods from the FunctionSupporter
 *       object.
 */
class HeapDepFun(val id: Identifier, val argSorts: Seq[Sort], val resultSort: Sort)
    extends GenericFunction[HeapDepFun] {

  def copy(id: Identifier = id, argSorts: Seq[Sort] = argSorts, resultSort: Sort = resultSort) =
    HeapDepFun(id, argSorts, resultSort)
}

object HeapDepFun extends ((Identifier, Seq[Sort], Sort) => HeapDepFun) with GenericFunctionCompanion[HeapDepFun] {
  def apply(id: Identifier, argSorts: Seq[Sort], resultSort: Sort) = new HeapDepFun(id, argSorts, resultSort)
}

class DomainFun(val id: Identifier, val argSorts: Seq[Sort], val resultSort: Sort)
    extends GenericFunction[DomainFun] {

  def copy(id: Identifier = id, argSorts: Seq[Sort] = argSorts, resultSort: Sort = resultSort) =
    DomainFun(id, argSorts, resultSort)
}

object DomainFun extends ((Identifier, Seq[Sort], Sort) => DomainFun) with GenericFunctionCompanion[DomainFun] {
  def apply(id: Identifier, argSorts: Seq[Sort], resultSort: Sort) = new DomainFun(id, argSorts, resultSort)
}

case class Macro(id: Identifier, argSorts: Seq[Sort], resultSort: Sort) extends Applicable

case class Var(id: Identifier, sort: Sort) extends Function with Application[Var] {
  val applicable: Var = this
  val args: Seq[Term] = Seq.empty
  val argSorts: Seq[Sort] = Seq(sorts.Unit)
  val resultSort: Sort = sort

  override val toString = id.toString
}

class App(val applicable: Applicable, val args: Seq[Term])
    extends Application[Applicable]
       with StructuralEquality {
       /*with PossibleTrigger*/

  utils.assertExpectedSorts(applicable, args)

  val sort: Sort = applicable.resultSort
  val equalityDefiningMembers = applicable +: args
  def copy(applicable: Applicable = applicable, args: Seq[Term] = args) = App(applicable, args)

  override val toString =
    if (args.isEmpty) applicable.id.toString
    else s"${applicable.id}${args.mkString("(", ", ", ")")}"
}

object App extends ((Applicable, Seq[Term]) => App) {
  def apply(applicable: Applicable, args: Seq[Term]) = new App(applicable, args)
  def apply(applicable: Applicable, arg: Term) = new App(applicable, Seq(arg))
  def unapply(app: App) = Some((app.applicable, app.args))
}

/*
 * Terms
 */

/* Why not have a Term[S <: Sort]?
 * Then we cannot have optimising extractor objects anymore, because these
 * don't take type parameters. However, defining a DSL seems to only be
 * possible when Term can be parameterised ...
 * Hm, reusing e.g. Times for Ints and Perm seems to be problematic w.r.t.
 * to optimising extractor objects because the optimisations depend on the
 * sort, e.g. IntLiteral(a) * IntLiteral(b) ~~> IntLiteral(a * b),
 *            Perm(t) * FullPerm() ~~> Perm(t)
 * It would be better if we could specify dsl.Operand for different
 * Term[Sorts], along with the optimisations. Maybe some type level
 * programming can be used to have an implicit that applies the
 * optimisations, as done in the work on the type safe builder pattern.
 */

sealed trait Term extends Node {
  def sort: Sort

  def ===(t: Term): Term = Equals(this, t)
  def !==(t: Term): Term = Not(Equals(this, t))

  def convert(to: Sort): Term = SortWrapper(this, to)

  lazy val subterms = state.utils.subterms(this)

  /** @see [[Visitor.visit()]] */
  def visit(f: PartialFunction[Term, Any]) =
    Visitor.visit(this, state.utils.subterms)(f)

  /** @see [[Visitor.visitOpt()]] */
  def visitOpt(f: Term => Boolean) =
    Visitor.visitOpt(this, state.utils.subterms)(f)

  /** @see [[Visitor.reduceTree()]] */
  def reduceTree[R](f: (Term, Seq[R]) => R) = Visitor.reduceTree(this, state.utils.subterms)(f)

  /** @see [[Visitor.existsDefined()]] */
  def existsDefined(f: PartialFunction[Term, Any]): Boolean =
    Visitor.existsDefined(this, state.utils.subterms)(f)

  /** @see [[Visitor.hasSubnode()]] */
  def hasSubterm(subterm: Term): Boolean = Visitor.hasSubnode(this, subterm, state.utils.subterms)

  /** @see [[Visitor.deepCollect()]] */
  def deepCollect[R](f: PartialFunction[Term, R]) : Seq[R] =
    Visitor.deepCollect(Seq(this), state.utils.subterms)(f)

  /** @see [[Visitor.shallowCollect()]] */
  def shallowCollect[R](f: PartialFunction[Term, R]): Seq[R] =
    Visitor.shallowCollect(Seq(this), state.utils.subterms)(f)

  /** @see [[Visitor.find()]] */
  def find[R](f: PartialFunction[Term, R]): Option[R] =
    Visitor.find(this, state.utils.subterms)(f)

  /** @see [[state.utils.transform()]] */
  def transform(pre: PartialFunction[Term, Term] = PartialFunction.empty)
               (recursive: Term => Boolean = !pre.isDefinedAt(_),
                post: PartialFunction[Term, Term] = PartialFunction.empty)
               : this.type =

    state.utils.transform[this.type](this, pre)(recursive, post)

  def replace(original: Term, replacement: Term): Term =
    if (original == replacement)
      this
    else
      this.transform{case `original` => replacement}()

  def replace[T <: Term : ClassTag](replacements: Map[T, Term]): Term = {
    this.transform{case t: T if replacements.contains(t) => replacements(t)}()
  }

  def replace(originals: Seq[Term], replacements: Seq[Term]): Term = {
    this.replace(toMap(originals.zip(replacements)))
  }

  def contains(t: Term): Boolean = this.existsDefined{case `t` =>}
}

trait UnaryOp[E] {
  def op: String = getClass.getSimpleName.stripSuffix("$") + ":"
  /* If UnaryOp is extended by a case-class then getSimpleName returns
   * the class name suffixed with a dollar sign.
   */
  def p: E

  override def toString = op + p
}

trait BinaryOp[E] {
  def op: String = getClass.getSimpleName.stripSuffix("$")
  def p0: E
  def p1: E

  override def toString = "%s %s %s".format(p0, op, p1)
}

trait StructuralEqualityUnaryOp[E] extends UnaryOp[E] {
  override def equals(other: Any) =
    this.eq(other.asInstanceOf[AnyRef]) || (other match {
      case uop: UnaryOp[_] if uop.getClass.eq(this.getClass) => p == uop.p
      case _ => false
    })

  override def hashCode(): Int = p.hashCode
}

trait StructuralEqualityBinaryOp[E] extends BinaryOp[E] {
  override def equals(other: Any) =
    this.eq(other.asInstanceOf[AnyRef]) || (other match {
      case bop: BinaryOp[_] if bop.getClass.eq(this.getClass) =>
        /* getClass identity is checked in order to prohibit that different
         * subtypes of BinaryOp are considered equal.
         */
        p0 == bop.p0 && p1 == bop.p1

      case _ => false
    })

  override def hashCode(): Int = p0.hashCode() * p1.hashCode()
}

trait StructuralEquality { self: AnyRef =>
  val equalityDefiningMembers: Seq[Any]

  override val hashCode = viper.silver.utility.Common.generateHashCode(equalityDefiningMembers)

  override def equals(other: Any) = (
    this.eq(other.asInstanceOf[AnyRef])
      || (other match {
      case se: StructuralEquality if this.getClass.eq(se.getClass) =>
        equalityDefiningMembers == se.equalityDefiningMembers
      case _ => false
    }))
}

/* Literals */

sealed trait Literal extends Term

case object Unit extends SnapshotTerm with Literal {
  override val toString = "_"
}

case class IntLiteral(n: BigInt) extends ArithmeticTerm with Literal {
  def +(m: Int) = IntLiteral(n + m)
  def -(m: Int) = IntLiteral(n - m)
  def *(m: Int) = IntLiteral(n * m)
  def /(m: Int) = Div(this, IntLiteral(m))
  override val toString = n.toString()
}

case class Null() extends Term with Literal {
  val sort = sorts.Ref
  override val toString = "Null"
}

sealed trait BooleanLiteral extends BooleanTerm with Literal {
  def value: Boolean
  override def toString = value.toString
}

case class True() extends BooleanLiteral {
  val value = true
  override val toString = "True"
}

case class False() extends BooleanLiteral {
  val value = false
  override val toString = "False"
}

/* Quantifiers */

sealed trait Quantifier

case object Forall extends Quantifier {
  def apply(qvar: Var, tBody: Term, trigger: Trigger): Quantification =
    apply(qvar, tBody, trigger, "")

  def apply(qvar: Var, tBody: Term, trigger: Trigger, name: String) =
    Quantification(Forall, qvar :: Nil, tBody, trigger :: Nil, name)

  def apply(qvar: Var, tBody: Term, triggers: Seq[Trigger]): Quantification =
    apply(qvar, tBody, triggers, "")

  def apply(qvar: Var, tBody: Term, triggers: Seq[Trigger], name: String) =
    Quantification(Forall, qvar :: Nil, tBody, triggers, name)

  def apply(qvars: Seq[Var], tBody: Term, trigger: Trigger): Quantification =
    apply(qvars, tBody, trigger, "")

  def apply(qvars: Seq[Var], tBody: Term, trigger: Trigger, name: String) =
    Quantification(Forall, qvars, tBody, trigger :: Nil, name)

  def apply(qvars: Seq[Var], tBody: Term, triggers: Seq[Trigger]): Quantification =
    apply(qvars, tBody, triggers, "")

  def apply(qvars: Seq[Var], tBody: Term, triggers: Seq[Trigger], name: String) =
    Quantification(Forall, qvars, tBody, triggers, name)

  def unapply(q: Quantification) = q match {
    case Quantification(Forall, qvars, tBody, triggers, name) => Some((qvars, tBody, triggers, name))
    case _ => None
  }

  override val toString = "QA"
}

object Exists extends Quantifier {
  def apply(qvar: Var, tBody: Term, triggers: Seq[Trigger]) =
    Quantification(Exists, qvar :: Nil, tBody, triggers)

  def apply(qvars: Seq[Var], tBody: Term, triggers: Seq[Trigger]) =
    Quantification(Exists, qvars, tBody, triggers)

  def apply(qvars: Iterable[Var], tBody: Term, triggers: Seq[Trigger]) =
    Quantification(Exists, qvars.toSeq, tBody, triggers)

  override val toString = "QE"
}

class Quantification private[terms] (val q: Quantifier,
                                     val vars: Seq[Var],
                                     val body: Term,
                                     val triggers: Seq[Trigger],
                                     val name: String)
    extends BooleanTerm
       with StructuralEquality {

  lazy val autoTrigger: Quantification = {
    if (triggers.nonEmpty) {
      /* Triggers were given explicitly */
      this
    } else {
      TriggerGenerator.generateTriggerSetGroup(vars, body) match {
        case Some((generatedTriggerSets, extraVariables)) =>
          val generatedTriggers = generatedTriggerSets.map(set => Trigger(set.exps))
          Quantification(q, vars ++ extraVariables, body, generatedTriggers, name)
        case _ =>
          this
      }
    }
  }

  val equalityDefiningMembers = q :: vars :: body :: triggers :: Nil

  def copy(q: Quantifier = q,
           vars: Seq[Var] = vars,
           body: Term = body,
           triggers: Seq[Trigger] = triggers,
           name: String = name) = {

    Quantification(q, vars, body, triggers, name)
  }

  lazy val stringRepresentation = s"$q ${vars.mkString(",")} :: $body"
  lazy val stringRepresentationWithTriggers = s"$q ${vars.mkString(",")} :: ${triggers.mkString(",")} $body"

  override lazy val toString = stringRepresentation

  def toString(withTriggers: Boolean = false) =
    if (withTriggers) stringRepresentationWithTriggers
    else stringRepresentation
}

object Quantification extends ((Quantifier, Seq[Var], Term, Seq[Trigger], String) => Quantification) {
  def apply(q: Quantifier, vars: Seq[Var], tBody: Term, triggers: Seq[Trigger]): Quantification =
    apply(q, vars, tBody, triggers, "")

  def apply(q: Quantifier, vars: Seq[Var], tBody: Term, triggers: Seq[Trigger], name: String) = {
//    assert(vars.distinct.length == vars.length, s"Found duplicate vars: $vars")
//    assert(triggers.distinct.length == triggers.length, s"Found duplicate triggers: $triggers")

    /* TODO: If we optimise away a quantifier, we cannot, for example, access
     *       autoTrigger on the returned object.
     */
    new Quantification(q, vars, tBody, triggers, name)
//    tBody match {
//    case True() | False() => tBody
//    case _ => new Quantification(q, vars, tBody, triggers)
//  }
  }

  def unapply(q: Quantification) = Some((q.q, q.vars, q.body, q.triggers, q.name))
}

/* Arithmetic expression terms */

sealed abstract class ArithmeticTerm extends Term {
  val sort = sorts.Int
}

class Plus(val p0: Term, val p1: Term) extends ArithmeticTerm
    with BinaryOp[Term] with StructuralEqualityBinaryOp[Term] {

  override val op = "+"
}

object Plus extends ((Term, Term) => Term) {
  import predef.Zero

  def apply(e0: Term, e1: Term) = (e0, e1) match {
    case (t0, Zero) => t0
    case (Zero, t1) => t1
    case (IntLiteral(n0), IntLiteral(n1)) => IntLiteral(n0 + n1)
    case _ => new Plus(e0, e1)
  }

  def unapply(t: Plus) = Some((t.p0, t.p1))
}

class Minus(val p0: Term, val p1: Term) extends ArithmeticTerm
    with BinaryOp[Term] with StructuralEqualityBinaryOp[Term] {

  override val op = "-"
}

object Minus extends ((Term, Term) => Term) {
  import predef.Zero

  def apply(e0: Term, e1: Term) = (e0, e1) match {
    case (t0, Zero) => t0
    case (IntLiteral(n0), IntLiteral(n1)) => IntLiteral(n0 - n1)
    case (t0, t1) if t0 == t1 => Zero
    case _ => new Minus(e0, e1)
  }

  def unapply(t: Minus) = Some((t.p0, t.p1))
}

class Times(val p0: Term, val p1: Term) extends ArithmeticTerm
    with BinaryOp[Term] with StructuralEqualityBinaryOp[Term] {

  override val op = "*"
}

object Times extends ((Term, Term) => Term) {
  import predef.{Zero, One}

  def apply(e0: Term, e1: Term) = (e0, e1) match {
    case (t0, Zero) => Zero
    case (Zero, t1) => Zero
    case (t0, One) => t0
    case (One, t1) => t1
    case (IntLiteral(n0), IntLiteral(n1)) => IntLiteral(n0 * n1)
    case _ => new Times(e0, e1)
  }

  def unapply(t: Times) = Some((t.p0, t.p1))
}

case class Div(p0: Term, p1: Term) extends ArithmeticTerm
    with BinaryOp[Term] {

  override val op = "/"
}

case class Mod(p0: Term, p1: Term) extends ArithmeticTerm
    with BinaryOp[Term] {

  override val op = "%"
}

/* Boolean expression terms */

sealed trait BooleanTerm extends Term { override val sort = sorts.Bool }

class Not(val p: Term) extends BooleanTerm
    with StructuralEqualityUnaryOp[Term] {

  override val op = "!"

  override val toString = p match {
    case eq: BuiltinEquals => eq.p0.toString + " != " + eq.p1.toString
    case _ => super.toString
  }
}

object Not extends (Term => Term) {
  def apply(e0: Term) = e0 match {
    case Not(e1) => e1
    case True() => False()
    case False() => True()
    case _ => new Not(e0)
  }

  def unapply(e: Not) = Some(e.p)
}

class Or(val ts: Seq[Term]) extends BooleanTerm
    with StructuralEquality {

  assert(ts.nonEmpty, "Expected at least one term, but found none")

  val equalityDefiningMembers = ts

  override lazy val toString = ts.mkString(" || ")
}

/* TODO: Or should be (Term, Term) => BooleanTerm, but that would require
 *       a Boolean(t: Term) wrapper, because e0/e1 may just be a Var.
 *       It would be sooooo handy to be able to work with Term[Sort], but
 *       that conflicts with using extractor objects to simplify terms,
 *       since extractor objects can't be type-parametrised.
 */
object Or extends (Iterable[Term] => Term) {
  def apply(ts: Term*) = createOr(ts)
  def apply(ts: Iterable[Term]) = createOr(ts.toSeq)

  //  def apply(e0: Term, e1: Term) = (e0, e1) match {
  //    case (True(), _) | (_, True()) => True()
  //    case (False(), _) => e1
  //    case (_, False()) => e0
  //    case _ if e0 == e1 => e0
  //    case _ => new Or(e0, e1)
  //  }

  @inline
  def createOr(_ts: Seq[Term]): Term = {
    var ts = _ts.flatMap { case Or(ts1) => ts1; case other => other :: Nil}
    ts = _ts.filterNot(_ == False())
    ts = ts.distinct

    ts match {
      case Seq() => False()
      case Seq(t) => t
      case _ => new Or(ts)
    }
  }

  def unapply(e: Or) = Some(e.ts)
}

class And(val ts: Seq[Term]) extends BooleanTerm
    with StructuralEquality {

  assert(ts.nonEmpty, "Expected at least one term, but found none")

  val equalityDefiningMembers = ts

  override lazy val toString = ts.mkString(" && ")
}

object And extends (Iterable[Term] => Term) {
  def apply(ts: Term*) = createAnd(ts)
  def apply(ts: Iterable[Term]) = createAnd(ts.toSeq)

  @inline
  def createAnd(_ts: Seq[Term]): Term = {
    var ts = _ts.flatMap { case And(ts1) => ts1; case other => other :: Nil}
    ts = _ts.filterNot(_ == True())
    ts = ts.distinct

    ts match {
      case Seq() => True()
      case Seq(t) => t
      case _ => new And(ts)
    }
  }

  def unapply(e: And) = Some(e.ts)
}

class Implies(val p0: Term, val p1: Term) extends BooleanTerm
    with StructuralEqualityBinaryOp[Term] {

  override val op = "==>"
}

object Implies extends ((Term, Term) => Term) {
  def apply(e0: Term, e1: Term): Term = (e0, e1) match {
    case (True(), _) => e1
    case (False(), _) => True()
    case (_, True()) => True()
    case (_, Implies(e10, e11)) => Implies(And(e0, e10), e11)
    case _ if e0 == e1 => True()
    case _ => new Implies(e0, e1)
  }

  def unapply(e: Implies) = Some((e.p0, e.p1))
}

object Implied extends ((Term, Term) => Term) {
  def apply(e0: Term, e1: Term): Term = Implies(e1, e0)
}

class Iff(val p0: Term, val p1: Term) extends BooleanTerm
    with StructuralEqualityBinaryOp[Term] {

  override val op = "<==>"
}

object Iff extends ((Term, Term) => Term) {
  def apply(e0: Term, e1: Term) = (e0, e1) match {
    case (True(), _) => e1
    case (_, True()) => e0
    case _ if e0 == e1 => True()
    case _ => new Iff(e0, e1)
  }

  def unapply(e: Iff) = Some((e.p0, e.p1))
}

class Ite(val t0: Term, val t1: Term, val t2: Term)
    extends Term with StructuralEquality {

  assert(t0.sort == sorts.Bool && t1.sort == t2.sort, /* @elidable */
      "Ite term Ite(%s, %s, %s) is not well-sorted: %s, %s, %s"
      .format(t0, t1, t2, t0.sort, t1.sort, t2.sort))


  val equalityDefiningMembers = t0 :: t1 :: t2 :: Nil
  val sort = t1.sort
  override val toString = "(%s ? %s : %s)".format(t0, t1, t2)
}

object Ite extends ((Term, Term, Term) => Term) {
  def apply(e0: Term, e1: Term, e2: Term) = (e0, e1, e2) match {
    case _ if e1 == e2 => e1
    case (True(), _, _) => e1
    case (False(), _, _) => e2
    case (_, True(), False()) => e0
    case (_, False(), True()) => Not(e0)
    case _ => new Ite(e0, e1, e2)
  }

  def unapply(e: Ite) = Some((e.t0, e.t1, e.t2))
}

/* Comparison expression terms */

sealed trait ComparisonTerm extends BooleanTerm

sealed trait Equals extends ComparisonTerm with BinaryOp[Term] { override val op = "==" }

object Equals extends ((Term, Term) => BooleanTerm) {
  def apply(e0: Term, e1: Term) = {
    assert(e0.sort == e1.sort,
           "Expected both operands to be of the same sort, but found %s (%s) and %s (%s)."
           .format(e0.sort, e0, e1.sort, e1))

    if (e0 == e1)
      True()
    else
      e0.sort match {
        case sorts.Snap =>
          (e0, e1) match {
            case (sw1: SortWrapper, sw2: SortWrapper) if sw1.t.sort != sw2.t.sort =>
              assert(false, s"Equality '(Snap) $e0 == (Snap) $e1' is not allowed")
            case (c1: Combine, sw2: SortWrapper) =>
              assert(false, s"Equality '$e0 == (Snap) $e1' is not allowed")
            case (sw1: SortWrapper, c2: Combine) =>
              assert(false, s"Equality '(Snap) $e0 == $e1' is not allowed")
            case _ => /* Ok */
          }

          new BuiltinEquals(e0, e1)

        case sorts.Perm => BuiltinEquals.forPerm(e0, e1)
        case _: sorts.Seq | _: sorts.Set | _: sorts.Multiset => new CustomEquals(e0, e1)
        case _ => new BuiltinEquals(e0, e1)
      }
  }

  def unapply(e: Equals) = Some((e.p0, e.p1))
}

/* Represents built-in equality, e.g., '=' in SMT-LIB */
class BuiltinEquals private[terms] (val p0: Term, val p1: Term) extends Equals
    with StructuralEqualityBinaryOp[Term] {
}

object BuiltinEquals {
  def forPerm(t1: Term, t2: Term) = (t1, t2) match {
    case (FullPerm(), NoPerm()) | (NoPerm(), FullPerm()) => False()
    case (NoPerm(), fp: FractionPerm) if fp.isDefinitelyPositive => False()
    case (fp: FractionPerm, NoPerm()) if fp.isDefinitelyPositive => False()
    case (FullPerm(), fp: FractionPerm) if fp.isLiteral => False()
    case (fp: FractionPerm, FullPerm()) if fp.isLiteral => False()
    case _ => new BuiltinEquals(t1, t2)
  }

  def apply(t1: Term, t2: Term) = new BuiltinEquals(t1, t2)

  def unapply(e: BuiltinEquals) = Some((e.p0, e.p1))
}

/* Custom equality that (potentially) needs to be axiomatised. */
class CustomEquals private[terms] (val p0: Term, val p1: Term) extends Equals
    with StructuralEqualityBinaryOp[Term]

object CustomEquals {
  def apply(t1: Term, t2: Term) = new CustomEquals(t1, t2)
  def unapply(e: CustomEquals) = Some((e.p0, e.p1))
}

class Less(val p0: Term, val p1: Term) extends ComparisonTerm
    with StructuralEqualityBinaryOp[Term] {

  assert(p0.sort == p1.sort,
    "Expected both operands to be of the same sort, but found %s (%s) and %s (%s)."
      .format(p0.sort, p0, p1.sort, p1))

  override val op = "<"
}

object Less extends /* OptimisingBinaryArithmeticOperation with */ ((Term, Term) => Term) {
  def apply(e0: Term, e1: Term) = (e0, e1) match {
    case (IntLiteral(n0), IntLiteral(n1)) => if (n0 < n1) True() else False()
    case (t0, t1) if t0 == t1 => False()
    case _ => new Less(e0, e1)
  }

  def unapply(e: Less) = Some((e.p0, e.p1))
}

class AtMost(val p0: Term, val p1: Term) extends ComparisonTerm
    with StructuralEqualityBinaryOp[Term] {

  override val op = "<="
}

object AtMost extends /* OptimisingBinaryArithmeticOperation with */ ((Term, Term) => Term) {
  def apply(e0: Term, e1: Term) = (e0, e1) match {
    case (IntLiteral(n0), IntLiteral(n1)) => if (n0 <= n1) True() else False()
    case (t0, t1) if t0 == t1 => True()
    case _ => new AtMost(e0, e1)
  }

  def unapply(e: AtMost) = Some((e.p0, e.p1))
}

class Greater(val p0: Term, val p1: Term) extends ComparisonTerm
    with StructuralEqualityBinaryOp[Term] {

  override val op = ">"
}

object Greater extends /* OptimisingBinaryArithmeticOperation with */ ((Term, Term) => Term) {
  def apply(e0: Term, e1: Term) = (e0, e1) match {
    case (IntLiteral(n0), IntLiteral(n1)) => if (n0 > n1) True() else False()
    case (t0, t1) if t0 == t1 => False()
    case _ => new Greater(e0, e1)
  }

  def unapply(e: Greater) = Some((e.p0, e.p1))
}

class AtLeast(val p0: Term, val p1: Term) extends ComparisonTerm
    with StructuralEqualityBinaryOp[Term] {

  override val op = ">="
}

object AtLeast extends /* OptimisingBinaryArithmeticOperation with */ ((Term, Term) => Term) {
  def apply(e0: Term, e1: Term) = (e0, e1) match {
    case (IntLiteral(n0), IntLiteral(n1)) => if (n0 >= n1) True() else False()
    case (t0, t1) if t0 == t1 => True()
    case _ => new AtLeast(e0, e1)
  }

  def unapply(e: AtLeast) = Some((e.p0, e.p1))
}

/*
 * Permissions
 */

sealed trait Permissions extends Term {
  val sort = sorts.Perm
}

case class NoPerm() extends Permissions { override val toString = "Z" }
case class FullPerm() extends Permissions { override val toString = "W" }
case class WildcardPerm(v: Var) extends Permissions { override val toString = v.toString }

class FractionPerm(val n: Term, val d: Term)
    extends Permissions
       with StructuralEquality {

  lazy val isDefinitelyPositive = literal match {
    case Some((i1, i2)) => 0 < i1 * i2
    case None => false
  }

  lazy val isLiteral = literal.nonEmpty

  lazy val literal = (n, d) match {
    case (IntLiteral(i1), IntLiteral(i2)) => Some((i1, i2))
    case _ => None
  }

  val equalityDefiningMembers = n :: d :: Nil
  override val toString = s"$n/$d"
}

object FractionPerm extends ((Term, Term) => Permissions) {
  def apply(n: Term, d: Term) =
    if (n == predef.Zero) NoPerm()
    else if (n == d) FullPerm()
    else new FractionPerm(n, d)

  def unapply(fp: FractionPerm) = Some((fp.n, fp.d))
}

case class IsValidPermVar(v: Var) extends BooleanTerm {
  override val toString = s"PVar($v)"
}

case class IsReadPermVar(v: Var, ub: Term) extends BooleanTerm {
  override val toString = s"RdVar($v, $ub)"
}

class PermTimes(val p0: Term, val p1: Term)
    extends Permissions
       with StructuralEqualityBinaryOp[Term] {

  override val op = "*"
}

object PermTimes extends ((Term, Term) => Term) {
  def apply(t0: Term, t1: Term) = (t0, t1) match {
    case (FullPerm(), t) => t
    case (t, FullPerm()) => t
    case (NoPerm(), _) => NoPerm()
    case (_, NoPerm()) => NoPerm()
    case (_, _) => new PermTimes(t0, t1)
  }

  def unapply(pt: PermTimes) = Some((pt.p0, pt.p1))
}

class IntPermTimes(val p0: Term, val p1: Term)
    extends Permissions
       with BinaryOp[Term]
       with StructuralEqualityBinaryOp[Term] {

  override val op = "*"
}

object IntPermTimes extends ((Term, Term) => Term) {
  import predef.{Zero, One}

  def apply(t0: Term, t1: Term) = (t0, t1) match {
    case (Zero, t) => NoPerm()
    case (One, t) => t
    case (_, NoPerm()) => NoPerm()
    case (_, _) => new IntPermTimes(t0, t1)
  }

  def unapply(pt: IntPermTimes) = Some((pt.p0, pt.p1))
}

case class PermIntDiv(p0: Term, p1: Term)
    extends Permissions
       with BinaryOp[Term] {
//    with commonnodes.StructuralEqualityBinaryOp[Term]

  utils.assertSort(p1, "Second term", sorts.Int)

  override val op = "/"
}

class PermPlus(val p0: Term, val p1: Term)
    extends Permissions
       with BinaryOp[Term]
       with StructuralEqualityBinaryOp[Term] {

  override val op = "+"
}

object PermPlus extends ((Term, Term) => Term) {
  def apply(t0: Term, t1: Term) = (t0, t1) match {
    case (NoPerm(), _) => t1
    case (_, NoPerm()) => t0
    case (FractionPerm(n1, d1), FractionPerm(n2, d2)) if d1 == d2 => FractionPerm(Plus(n1, n2), d1)
    case (PermMinus(t00, t01), _) if t01 == t1 => t00
    case (_, PermMinus(t10, t11)) if t11 == t0 => t10

    case (_, _) => new PermPlus(t0, t1)
  }

  def unapply(pp: PermPlus) = Some((pp.p0, pp.p1))
}

class PermMinus(val p0: Term, val p1: Term)
    extends Permissions
       with BinaryOp[Term]
       with StructuralEqualityBinaryOp[Term] {

  override val op = "-"

  override val toString = p1 match {
    case _: BinaryOp[_] => s"$p0 $op ($p1)"
    case _ => s"$p0 $op $p1"
  }
}

object PermMinus extends ((Term, Term) => Term) {
  def apply(t0: Term, t1: Term) = (t0, t1) match {
    case (_, NoPerm()) => t0
    case (p0, p1) if p0 == p1 => NoPerm()
    case (p0, PermMinus(p1, p2)) if p0 == p1 => p2
    case (PermPlus(p0, p1), p2) if p0 == p2 => p1
    case (PermPlus(p0, p1), p2) if p1 == p2 => p0
    case (_, _) => new PermMinus(t0, t1)
  }

  def unapply(pm: PermMinus) = Some((pm.p0, pm.p1))
}

class PermLess(val p0: Term, val p1: Term)
    extends BooleanTerm
       with BinaryOp[Term]
       with StructuralEqualityBinaryOp[Term] {

  override val toString = "(%s) < (%s)".format(p0, p1)

  override val op = "<"
}

object PermLess extends ((Term, Term) => Term) {
  def apply(t0: Term, t1: Term): Term = {
    (t0, t1) match {
      case _ if t0 == t1 => False()
      case (NoPerm(), FullPerm()) => True()
      case (FullPerm(), _: WildcardPerm) => False()

      case (`t0`, Ite(tCond, tIf, tElse)) =>
        /* The pattern p0 < b ? p1 : p2 arises very often in the context of quantified permissions.
         * Pushing the comparisons into the ite allows further simplifications.
         */
        Ite(tCond, PermLess(t0, tIf), PermLess(t0, tElse))

      case _ => new PermLess(t0, t1)
    }
  }

  def unapply(pl: PermLess) = Some((pl.p0, pl.p1))
}

class PermAtMost(val p0: Term, val p1: Term) extends ComparisonTerm
    with StructuralEqualityBinaryOp[Term] {

  override val op = "<="
}

object PermAtMost extends ((Term, Term) => Term) {
  def apply(e0: Term, e1: Term) = (e0, e1) match {
    case (NoPerm(), FullPerm()) => True()
    case (NoPerm(), fp: FractionPerm) if fp.isDefinitelyPositive => True()
    case (t0, t1) if t0 == t1 => True()
    case _ => new PermAtMost(e0, e1)
  }

  def unapply(e: PermAtMost) = Some((e.p0, e.p1))
}

case class PermMin(p0: Term, p1: Term) extends Permissions
    with BinaryOp[Term] {

  utils.assertSort(p0, "Permission 1st", sorts.Perm)
  utils.assertSort(p1, "Permission 2nd", sorts.Perm)

  override val toString = s"min ($p0, $p1)"
}

/* Sequences */

sealed trait SeqTerm extends Term {
  val elementsSort: Sort
  val sort: sorts.Seq
}

case class SeqRanged(p0: Term, p1: Term) extends SeqTerm /* with BinaryOp[Term] */ {
  utils.assertSort(p0, "first operand", sorts.Int)
  utils.assertSort(p1, "second operand", sorts.Int)

  val elementsSort = sorts.Int
  val sort = sorts.Seq(elementsSort)

  override val toString = "[%s..%s]".format(p0, p1)
}

case class SeqNil(elementsSort: Sort) extends SeqTerm with Literal {
  val sort = sorts.Seq(elementsSort)
  override val toString = "Nil"
}

case class SeqSingleton(p: Term) extends SeqTerm /* with UnaryOp[Term] */ {
  val elementsSort = p.sort
  val sort = sorts.Seq(elementsSort)

  override val toString = "[" + p + "]"
}

class SeqAppend(val p0: Term, val p1: Term) extends SeqTerm
    with StructuralEqualityBinaryOp[Term] {

  val elementsSort = p0.sort.asInstanceOf[sorts.Seq].elementsSort
  val sort = sorts.Seq(elementsSort)

  override val op = "++"
}

object SeqAppend extends ((Term, Term) => SeqTerm) {
  def apply(t0: Term, t1: Term) = {
    utils.assertSameSorts[sorts.Seq](t0, t1)
    new SeqAppend(t0, t1)
  }

  def unapply(sa: SeqAppend) = Some((sa.p0, sa.p1))
}

class SeqDrop(val p0: Term, val p1: Term) extends SeqTerm
    with StructuralEqualityBinaryOp[Term] {

  val elementsSort = p0.sort.asInstanceOf[sorts.Seq].elementsSort
  val sort = sorts.Seq(elementsSort)

  override val toString = p0 + "[" + p1 + ":]"
}

object SeqDrop extends ((Term, Term) => SeqTerm) {
  def apply(t0: Term, t1: Term) = {
    utils.assertSort(t0, "first operand", "Seq", _.isInstanceOf[sorts.Seq])
    utils.assertSort(t1, "second operand", sorts.Int)
    new SeqDrop(t0, t1)
  }

  def unapply(sd: SeqDrop) = Some((sd.p0, sd.p1))
}

class SeqTake(val p0: Term, val p1: Term) extends SeqTerm
    with StructuralEqualityBinaryOp[Term] {

  val elementsSort = p0.sort.asInstanceOf[sorts.Seq].elementsSort
  val sort = sorts.Seq(elementsSort)

  override val toString = p0 + "[:" + p1 + "]"
}

object SeqTake extends ((Term, Term) => SeqTerm) {
  def apply(t0: Term, t1: Term) = {
    utils.assertSort(t0, "first operand", "Seq", _.isInstanceOf[sorts.Seq])
    utils.assertSort(t1, "second operand", sorts.Int)
    new SeqTake(t0, t1)
  }

  def unapply(st: SeqTake) = Some((st.p0, st.p1))
}

class SeqLength(val p: Term) extends Term
    with StructuralEqualityUnaryOp[Term] {

  val sort = sorts.Int
  override val toString = "|" + p + "|"
}

object SeqLength {
  def apply(t: Term) = {
    utils.assertSort(t, "term", "Seq", _.isInstanceOf[sorts.Seq])
    new SeqLength(t)
  }

  def unapply(sl: SeqLength) = Some(sl.p)
}

class SeqAt(val p0: Term, val p1: Term) extends Term
    with StructuralEqualityBinaryOp[Term] {

  val sort = p0.sort.asInstanceOf[sorts.Seq].elementsSort

  override val toString = p0 + "[" + p1 + "]"
}

object SeqAt extends ((Term, Term) => Term) {
  def apply(t0: Term, t1: Term) = {
    utils.assertSort(t0, "first operand", "Seq", _.isInstanceOf[sorts.Seq])
    utils.assertSort(t1, "second operand", sorts.Int)
    new SeqAt(t0, t1)
  }

  def unapply(sa: SeqAt) = Some((sa.p0, sa.p1))
}

class SeqIn(val p0: Term, val p1: Term) extends BooleanTerm
    with StructuralEqualityBinaryOp[Term] {

  override val toString = "%s in %s".format(p1, p0)
}

object SeqIn extends ((Term, Term) => BooleanTerm) {
  def apply(t0: Term, t1: Term) = {
    utils.assertSort(t0, "first operand", "Seq", _.isInstanceOf[sorts.Seq])
    utils.assertSort(t1, "second operand", t0.sort.asInstanceOf[sorts.Seq].elementsSort)
    new SeqIn(t0, t1)
  }

  def unapply(si: SeqIn) = Some((si.p0, si.p1))
}

class SeqUpdate(val t0: Term, val t1: Term, val t2: Term)
    extends SeqTerm
       with StructuralEquality {

  val sort = t0.sort.asInstanceOf[sorts.Seq]
  val elementsSort = sort.elementsSort
  val equalityDefiningMembers = t0 :: t1 :: t2 :: Nil
  override val toString = s"$t0[$t1] := $t2"
}

object SeqUpdate extends ((Term, Term, Term) => SeqTerm) {
  def apply(t0: Term, t1: Term, t2: Term) = {
    utils.assertSort(t0, "first operand", "Seq", _.isInstanceOf[sorts.Seq])
    utils.assertSort(t1, "second operand", sorts.Int)
    utils.assertSort(t2, "third operand", t0.sort.asInstanceOf[sorts.Seq].elementsSort)

    new SeqUpdate(t0, t1, t2)
  }

  def unapply(su: SeqUpdate) = Some((su.t0, su.t1, su.t2))
}

/* Sets */

sealed trait SetTerm extends Term {
  val elementsSort: Sort
  val sort: sorts.Set
}

sealed trait BinarySetOp extends SetTerm
    with StructuralEqualityBinaryOp[Term] {

  val elementsSort = p0.sort.asInstanceOf[sorts.Set].elementsSort
  val sort = sorts.Set(elementsSort)
}

case class EmptySet(elementsSort: Sort) extends SetTerm with Literal {
  val sort = sorts.Set(elementsSort)
  override val toString = "Ø"
}

case class SingletonSet(p: Term) extends SetTerm /* with UnaryOp[Term] */ {
  val elementsSort = p.sort
  val sort = sorts.Set(elementsSort)

  override val toString = "{" + p + "}"
}

class SetAdd(val p0: Term, val p1: Term) extends SetTerm
    with StructuralEqualityBinaryOp[Term] {

  val elementsSort = p0.sort.asInstanceOf[sorts.Set].elementsSort
  val sort = sorts.Set(elementsSort)

  override val op = "+"
}

object SetAdd extends ((Term, Term) => SetTerm) {
  def apply(t0: Term, t1: Term) = {
    utils.assertSort(t0, "first operand", "Set", _.isInstanceOf[sorts.Set])
    utils.assertSort(t1, "second operand", t0.sort.asInstanceOf[sorts.Set].elementsSort)

    new SetAdd(t0, t1)
  }

  def unapply(sa: SetAdd) = Some((sa.p0, sa.p1))
}

class SetUnion(val p0: Term, val p1: Term) extends BinarySetOp {
  override val op = "∪"
}

object SetUnion extends ((Term, Term) => SetTerm) {
  def apply(t0: Term, t1: Term) = {
    utils.assertSameSorts[sorts.Set](t0, t1)
    new SetUnion(t0, t1)
  }

  def unapply(su: SetUnion) = Some((su.p0, su.p1))
}

class SetIntersection(val p0: Term, val p1: Term) extends BinarySetOp {
  override val op = "∩"
}

object SetIntersection extends ((Term, Term) => SetTerm) {
  def apply(t0: Term, t1: Term) = {
    utils.assertSameSorts[sorts.Set](t0, t1)
    new SetIntersection(t0, t1)
  }

  def unapply(si: SetIntersection) = Some((si.p0, si.p1))
}

class SetSubset(val p0: Term, val p1: Term) extends BinarySetOp {
  override val op = "⊂"
}

object SetSubset extends ((Term, Term) => SetTerm) {
  def apply(t0: Term, t1: Term) = {
    utils.assertSameSorts[sorts.Set](t0, t1)
    new SetSubset(t0, t1)
  }

  def unapply(ss: SetSubset) = Some((ss.p0, ss.p1))
}

class SetDisjoint(val p0: Term, val p1: Term) extends BinarySetOp {
  override val op = "disj"
}

object SetDisjoint extends ((Term, Term) => SetTerm) {
  def apply(t0: Term, t1: Term) = {
    utils.assertSameSorts[sorts.Set](t0, t1)
    new SetDisjoint(t0, t1)
  }

  def unapply(sd: SetDisjoint) = Some((sd.p0, sd.p1))
}

class SetDifference(val p0: Term, val p1: Term) extends BinarySetOp {
  override val op = "\\"
}

object SetDifference extends ((Term, Term) => SetTerm) {
  def apply(t0: Term, t1: Term) = {
    utils.assertSameSorts[sorts.Set](t0, t1)
    new SetDifference(t0, t1)
  }

  def unapply(sd: SetDifference) = Some((sd.p0, sd.p1))
}

class SetIn(val p0: Term, val p1: Term) extends BooleanTerm
    with StructuralEqualityBinaryOp[Term] {

  override val op = "in"
}

object SetIn extends ((Term, Term) => BooleanTerm) {
  def apply(t0: Term, t1: Term) = {
    utils.assertSort(t1, "second operand", "Set", _.isInstanceOf[sorts.Set])
    utils.assertSort(t0, "first operand", t1.sort.asInstanceOf[sorts.Set].elementsSort)

    new SetIn(t0, t1)
  }

  def unapply(si: SetIn) = Some((si.p0, si.p1))
}

class SetCardinality(val p: Term) extends Term
    with StructuralEqualityUnaryOp[Term] {

  val sort = sorts.Int
  override val toString = "|" + p + "|"
}

object SetCardinality extends (Term => SetCardinality) {
  def apply(t: Term) = {
    utils.assertSort(t, "term", "Set", _.isInstanceOf[sorts.Set])
    new SetCardinality(t)
  }

  def unapply(sc: SetCardinality) = Some(sc.p)
}

/* Multisets */

sealed trait MultisetTerm extends Term {
  val elementsSort: Sort
  val sort: sorts.Multiset
}

sealed trait BinaryMultisetOp extends MultisetTerm
    with StructuralEqualityBinaryOp[Term] {

  val elementsSort = p0.sort.asInstanceOf[sorts.Multiset].elementsSort
  val sort = sorts.Multiset(elementsSort)
}

case class EmptyMultiset(elementsSort: Sort) extends MultisetTerm with Literal {
  val sort = sorts.Multiset(elementsSort)
  override val toString = "Ø"
}

case class SingletonMultiset(p: Term) extends MultisetTerm /* with UnaryOp[Term] */ {
  val elementsSort = p.sort
  val sort = sorts.Multiset(elementsSort)

  override val toString = "{" + p + "}"
}

class MultisetAdd(val p0: Term, val p1: Term) extends MultisetTerm
    with StructuralEqualityBinaryOp[Term] {

  val elementsSort = p0.sort.asInstanceOf[sorts.Multiset].elementsSort
  val sort = sorts.Multiset(elementsSort)

  override val op = "+"
}

object MultisetAdd extends ((Term, Term) => MultisetTerm) {
  def apply(t0: Term, t1: Term) = {
    utils.assertSort(t0, "first operand", "Set", _.isInstanceOf[sorts.Multiset])
    utils.assertSort(t1, "second operand", t0.sort.asInstanceOf[sorts.Multiset].elementsSort)

    new MultisetAdd(t0, t1)
  }

  def unapply(ma: MultisetAdd) = Some((ma.p0, ma.p1))
}

class MultisetUnion(val p0: Term, val p1: Term) extends BinaryMultisetOp {
  override val op = "∪"
}

object MultisetUnion extends ((Term, Term) => MultisetTerm) {
  def apply(t0: Term, t1: Term) = {
    utils.assertSameSorts[sorts.Multiset](t0, t1)
    new MultisetUnion(t0, t1)
  }

  def unapply(mu: MultisetUnion) = Some((mu.p0, mu.p1))
}

class MultisetIntersection(val p0: Term, val p1: Term) extends BinaryMultisetOp {
  override val op = "∩"
}

object MultisetIntersection extends ((Term, Term) => MultisetTerm) {
  def apply(t0: Term, t1: Term) = {
    utils.assertSameSorts[sorts.Multiset](t0, t1)
    new MultisetIntersection(t0, t1)
  }

  def unapply(mi: MultisetIntersection) = Some((mi.p0, mi.p1))
}

class MultisetSubset(val p0: Term, val p1: Term) extends BinaryMultisetOp {
  override val op = "⊂"
}

object MultisetSubset extends ((Term, Term) => MultisetTerm) {
  def apply(t0: Term, t1: Term) = {
    utils.assertSameSorts[sorts.Multiset](t0, t1)
    new MultisetSubset(t0, t1)
  }

  def unapply(ms: MultisetSubset) = Some((ms.p0, ms.p1))
}

class MultisetDifference(val p0: Term, val p1: Term) extends BinaryMultisetOp {
  override val op = "\\"
}

object MultisetDifference extends ((Term, Term) => MultisetTerm) {
  def apply(t0: Term, t1: Term) = {
    utils.assertSameSorts[sorts.Multiset](t0, t1)
    new MultisetDifference(t0, t1)
  }

  def unapply(md: MultisetDifference) = Some((md.p0, md.p1))
}

class MultisetCardinality(val p: Term) extends Term
    with StructuralEqualityUnaryOp[Term] {

  val sort = sorts.Int
  override val toString = "|" + p + "|"
}

object MultisetCardinality extends (Term => MultisetCardinality) {
  def apply(t: Term) = {
    utils.assertSort(t, "term", "Multiset", _.isInstanceOf[sorts.Multiset])
    new MultisetCardinality(t)
  }

  def unapply(mc: MultisetCardinality) = Some(mc.p)
}

class MultisetCount(val p0: Term, val p1: Term) extends Term
    with StructuralEqualityBinaryOp[Term] {

  val sort = sorts.Int
  override val toString = s"$p0($p1)"
}

object MultisetCount extends {
  def apply(ms: Term, el: Term) = {
    utils.assertSort(ms, "first operand", "Multiset", _.isInstanceOf[sorts.Multiset])
    utils.assertSort(el, "second operand", ms.sort.asInstanceOf[sorts.Multiset].elementsSort)

    new MultisetCount(ms, el)
  }

  def unapply(mc: MultisetCount) = Some((mc.p0, mc.p1))
}

/* Snapshots */

sealed trait SnapshotTerm extends Term { val sort = sorts.Snap }

class Combine(val p0: Term, val p1: Term) extends SnapshotTerm
    with StructuralEqualityBinaryOp[Term] {

  utils.assertSort(p0, "first operand", sorts.Snap)
  utils.assertSort(p1, "second operand", sorts.Snap)

  override val toString = s"($p0, $p1)"
}

object Combine {
  def apply(t0: Term, t1: Term) = new Combine(t0.convert(sorts.Snap), t1.convert(sorts.Snap))

  def unapply(c: Combine) = Some((c.p0, c.p1))
}

class First(val p: Term) extends SnapshotTerm
    with StructuralEqualityUnaryOp[Term]
    /*with PossibleTrigger*/ {

  utils.assertSort(p, "term", sorts.Snap)
}

object First extends (Term => Term) {
  def apply(t: Term) = t match {
    case Combine(t1, _) => t1
    case _ => new First(t)
  }

  def unapply(f: First) = Some(f.p)
}

class Second(val p: Term) extends SnapshotTerm
    with StructuralEqualityUnaryOp[Term]
    /*with PossibleTrigger*/ {

  utils.assertSort(p, "term", sorts.Snap)
}

object Second extends (Term => Term) {
  def apply(t: Term) = t match {
    case Combine(_, t2) => t2
    case _ => new Second(t)
  }

  def unapply(s: Second) = Some(s.p)
}

/* Quantified permissions */

case class Lookup(field: String, fvf: Term, at: Term) extends Term {
  utils.assertSort(fvf, "field value function", "FieldValueFunction", _.isInstanceOf[sorts.FieldValueFunction])
  utils.assertSort(at, "receiver", sorts.Ref)

  val sort = fvf.sort.asInstanceOf[sorts.FieldValueFunction].codomainSort
}

case class Domain(field: String, fvf: Term) extends SetTerm /*with PossibleTrigger*/ {
  utils.assertSort(fvf, "field value function", "FieldValueFunction", _.isInstanceOf[sorts.FieldValueFunction])

  val elementsSort = sorts.Ref
  val sort = sorts.Set(elementsSort)
}

<<<<<<< HEAD
case class FvfAfterRelation(field: String, fvf2: Term, fvf1: Term) extends BooleanTerm {
  utils.assertSameSorts[sorts.FieldValueFunction](fvf2, fvf1)
}

object FvfTop extends (String => Identifier) {
  def apply(fieldName: String): Identifier = Identifier(s"$$fvfTOP_$fieldName")
}
/* Quantified predicates */
case class PredicateLookup(predname: String, psf: Term, args: Seq[Term], formalVars: Seq[Var]) extends Term {
  utils.assertSort(psf, "predicate snap function", "PredicateSnapFunction", _.isInstanceOf[sorts.PredicateSnapFunction])
  for (i <- args.indices) {
    utils.assertSort(args.apply(i), "predicate argument i", formalVars.apply(i).sort)
  }

  val sort = psf.sort.asInstanceOf[sorts.PredicateSnapFunction].codomainSort
}

case class PredicateDomain(predname: String, psf: Term) extends SetTerm /*with PossibleTrigger*/ {
  utils.assertSort(psf, "predicate snap function", "PredicateSnapFunction", _.isInstanceOf[sorts.PredicateSnapFunction])
  val elementsSort = sorts.Snap
  val sort = sorts.Set(elementsSort)
}

case class PsfAfterRelation(predname: String, psf2: Term, psf1: Term) extends BooleanTerm {
  utils.assertSameSorts[sorts.PredicateSnapFunction](psf2, psf1)
}

object PsfTop extends (String => Identifier) {
  def apply(predicateName: String): Identifier = Identifier(s"$$psfTOP_$predicateName")
}

=======
>>>>>>> 143518b9
/* Sort wrappers */

/* Note: Sort wrappers should probably not be used as (outermost) triggers
 * because they are optimised away if wrappee `t` already has sort `to`.
 */

/* Note: Sort wrappers should probably not be used as (outermost) triggers
 * because they are optimised away if wrappee `t` already has sort `to`.
 */
class SortWrapper(val t: Term, val to: Sort)
    extends Term
       with StructuralEquality {

  assert((t.sort == sorts.Snap || to == sorts.Snap) && t.sort != to,
         s"Unexpected sort wrapping of $t from ${t.sort} to $to")

  val equalityDefiningMembers = t :: to :: Nil
  override val toString = s"$t"
  override val sort = to
}

object SortWrapper {
  def apply(t: Term, to: Sort) = t match {
    case _ if t.sort == to => t
    case sw: SortWrapper if sw.t.sort == to => sw.t
    case _ => new SortWrapper(t, to)
  }

  def unapply(sw: SortWrapper) = Some((sw.t, sw.to))
}

/* Magic wands */

case class MagicWandChunkTerm(chunk: MagicWandChunk) extends Term {
  override val sort = sorts.Unit /* TODO: Does this make sense? */
  override val toString = s"wand@${chunk.ghostFreeWand.pos}}"
}

/* Other terms */

class Distinct(val ts: Set[Symbol]) extends BooleanTerm with StructuralEquality {
  assert(ts.nonEmpty, "Distinct requires at least one term")

  val equalityDefiningMembers = ts :: Nil
  override val toString = s"Distinct($ts)"
}

object Distinct {
  def apply(ts: Set[Symbol]): Term =
    if (ts.nonEmpty) new Distinct(ts)
    else True()

  def unapply(d: Distinct) = Some(d.ts)
}

class Let(val bindings: Map[Var, Term], val body: Term) extends Term with StructuralEquality {
  assert(bindings.nonEmpty, "Let needs to bind at least one variable")

  val sort = body.sort
  val equalityDefiningMembers = Seq(body) ++ bindings.flatMap(_.productIterator)

  override lazy val toString = s"let ${bindings.map(p => s"${p._1} = ${p._2}")} in $body"
}

object Let extends ((Map[Var, Term], Term) => Term) {
  def apply(v: Var, t: Term, body: Term): Term = apply(Map(v -> t), body)
  def apply(vs: Seq[Var], ts: Seq[Term], body: Term): Term = apply(toMap(vs zip ts), body)

  def apply(bindings: Map[Var, Term], body: Term) = {
    if (bindings.isEmpty) body
    else new Let(bindings, body)
  }

  def unapply(l: Let) = Some((l.bindings, l.body))
}

/* Predefined terms */

object predef {
  val `?s` = Var(Identifier("s@$"), sorts.Snap) // with SnapshotTerm
  val `?r` = Var(Identifier("r"), sorts.Ref)

  val Zero = IntLiteral(0)
  val One = IntLiteral(1)
}

/* Convenience functions */

object perms {
  def IsNonNegative(p: Term) =
    Or(p === NoPerm(), IsPositive(p))
      /* All basic static simplifications should be covered by Equals,
       * IsPositive and or
       */

  def IsPositive(p: Term) = p match {
    case _: NoPerm => False()
    case _: FullPerm | _: WildcardPerm => True()
    case fp: FractionPerm if fp.isDefinitelyPositive => True()
    case _ => PermLess(NoPerm(), p)
  }

  def IsNoAccess(p: Term) = p match {
    case _: NoPerm => True()
    case  _: PermPlus | PermMinus(_, _: WildcardPerm) => False()
      /* ATTENTION: This is only sound if both plus operands and the left minus operand are positive! */
    case _ => Or(p === NoPerm(), PermLess(p, NoPerm()))
  }
}

/* Utility functions */

object utils {
  def BigPermSum(it: Iterable[Term], f: Term => Term = t => t): Term =
    viper.silicon.utils.mapReduceLeft(it, f, PermPlus, NoPerm())

  def consumeExactRead(fp: Term, constrainableARPs: Set[Term]): Boolean = fp match {
    case _: WildcardPerm => false
    case v: Var => !constrainableARPs.contains(v)
    case PermPlus(t0, t1) => consumeExactRead(t0, constrainableARPs) || consumeExactRead(t1, constrainableARPs)
    case PermMinus(t0, t1) => consumeExactRead(t0, constrainableARPs) || consumeExactRead(t1, constrainableARPs)
    case PermTimes(t0, t1) => consumeExactRead(t0, constrainableARPs) && consumeExactRead(t1, constrainableARPs)
    case IntPermTimes(_, t1) => consumeExactRead(t1, constrainableARPs)
    case PermIntDiv(t0, _) => consumeExactRead(t0, constrainableARPs)
    case PermMin(t0 ,t1) => consumeExactRead(t0, constrainableARPs) || consumeExactRead(t1, constrainableARPs)
    case Ite(_, t0, t1) => consumeExactRead(t0, constrainableARPs) || consumeExactRead(t1, constrainableARPs)
    case _ => true
  }

  @scala.annotation.elidable(level = scala.annotation.elidable.ASSERTION)
  def assertSort(t: Term, desc: String, s: Sort) {
    assert(t.sort == s,
           "Expected %s %s to be of sort %s, but found %s.".format(desc, t, s, t.sort))
  }

  @scala.annotation.elidable(level = scala.annotation.elidable.ASSERTION)
  def assertSort(t: Term, desc: String, xs: Seq[Sort]) {
    assert(xs.contains(t.sort),
           "Expected %s %s to be one of sorts %s, but found %s.".format(desc, t, xs, t.sort))
  }

  @scala.annotation.elidable(level = scala.annotation.elidable.ASSERTION)
  def assertSort(t: Term, desc: String, sortDesc: String, f: Sort => Boolean) {
    assert(f(t.sort),
      "Expected %s %s to be of sort %s, but found %s.".format(desc, t, sortDesc, t.sort))
  }

  @scala.annotation.elidable(level = scala.annotation.elidable.ASSERTION)
  def assertSameSorts[S <: Sort with Product : ClassTag](t0: Term, t1: Term) {
    val clazz = implicitly[ClassTag[S]].runtimeClass

    assert(
      (t0.sort, t1.sort) match {
        case (s0: S, s1: S) if s0.productIterator.sameElements(s1.productIterator) => true
        case _ => false
      },
      s"Expected both operands to be of sort ${clazz.getSimpleName}(S1,S2,...), but found %s (%s) and %s (%s)"
          .format(t0, t0.sort, t1, t1.sort))
  }

  @scala.annotation.elidable(level = scala.annotation.elidable.ASSERTION)
  def assertExpectedSorts(applicable: Applicable, args: Seq[Term]) {
    assert(applicable.argSorts.length == args.length,
           s"Expected ${applicable.argSorts.length} arguments for ${applicable.id}, but got ${args.length}")

    for (i <- args.indices;
         s = applicable.argSorts(i);
         t = args(i)) {

      assert(s == t.sort,
             s"Expected $i-th argument of ${applicable.id} to be of sort $s, but got $t of sort ${t.sort}")
    }
  }

    /* Taken from http://stackoverflow.com/a/8569263.
   * Computes the cartesian product of `xs`.
   */
  def cartesianProduct[A](xs: Traversable[Traversable[A]]): Seq[Seq[A]] =
    xs.foldLeft(Seq(Seq.empty[A])){(x, y) => for (a <- x.view; b <- y) yield a :+ b}
}

object implicits {
  import scala.language.implicitConversions

  implicit def intToTerm(i: Int): IntLiteral = IntLiteral(i)
  implicit def boolToTerm(b: Boolean): BooleanLiteral = if (b) True() else False()
}<|MERGE_RESOLUTION|>--- conflicted
+++ resolved
@@ -1568,14 +1568,7 @@
   val sort = sorts.Set(elementsSort)
 }
 
-<<<<<<< HEAD
-case class FvfAfterRelation(field: String, fvf2: Term, fvf1: Term) extends BooleanTerm {
-  utils.assertSameSorts[sorts.FieldValueFunction](fvf2, fvf1)
-}
-
-object FvfTop extends (String => Identifier) {
-  def apply(fieldName: String): Identifier = Identifier(s"$$fvfTOP_$fieldName")
-}
+
 /* Quantified predicates */
 case class PredicateLookup(predname: String, psf: Term, args: Seq[Term], formalVars: Seq[Var]) extends Term {
   utils.assertSort(psf, "predicate snap function", "PredicateSnapFunction", _.isInstanceOf[sorts.PredicateSnapFunction])
@@ -1591,17 +1584,15 @@
   val elementsSort = sorts.Snap
   val sort = sorts.Set(elementsSort)
 }
-
+/* TODO: remove
 case class PsfAfterRelation(predname: String, psf2: Term, psf1: Term) extends BooleanTerm {
   utils.assertSameSorts[sorts.PredicateSnapFunction](psf2, psf1)
 }
 
 object PsfTop extends (String => Identifier) {
   def apply(predicateName: String): Identifier = Identifier(s"$$psfTOP_$predicateName")
-}
-
-=======
->>>>>>> 143518b9
+}*/
+
 /* Sort wrappers */
 
 /* Note: Sort wrappers should probably not be used as (outermost) triggers
