package semper.silicon

import java.nio.file.Path
import semper.sil.testing.DefaultSilSuite
import semper.sil.verifier.Verifier
import semper.sil.frontend.{Frontend, SilFrontend}

class SiliconTests extends DefaultSilSuite {
<<<<<<< HEAD
  private val siliconTestDirectories: Seq[String] = List("wands")
  private val silTestDirectories: Seq[String] = List("all")
=======
  private val siliconTestDirectories: Seq[String] = Nil
  private val silTestDirectories: Seq[String] = List("all", "quantifiedpermissions")
>>>>>>> 0fcdceff

  override def testDirectories: Seq[String] = siliconTestDirectories ++ silTestDirectories

  override def frontend(verifier: Verifier, files: Seq[Path]): Frontend = {
    val fe = new SiliconFrontend()

    fe.init(verifier)
    fe.reset(files)
    fe
  }

  def verifiers = List(createSiliconInstance())


  private def createSiliconInstance() = {
    val silicon = new Silicon(Seq(("startedBy", "semper.silicon.SiliconTests")))

    val args = optionsFromScalaTestConfigMap(configMap) ++ Seq("dummy.sil")

    silicon.parseCommandLine(args)
    silicon.config.initialize {case _ =>}

    silicon
  }

  private def optionsFromScalaTestConfigMap(configMap: Map[String, Any]): Seq[String] =
    configMap.flatMap{case (k, v) => Seq("--" + k, v.toString)}.toSeq
}

private class SiliconFrontend extends SilFrontend {
  def createVerifier(fullCmd: String) = sys.error("Implementation missing")
    /* 2013-05-03 Malte:
     *   It is not clear to me when this method would actually be called if it is used in a test
     *   suite that extends DefaultSilSuite. In Carbon/.../Carbon.scala the method returns a new
     *   instance of Carbon, but it doesn't seem to be used in the context of a test suite.
     *   Probably, because the test suite creates its own instance (see SiliconTests.frontend).
     */

  def configureVerifier(args: Seq[String]) = sys.error("Implementation missing")
}<|MERGE_RESOLUTION|>--- conflicted
+++ resolved
@@ -6,13 +6,8 @@
 import semper.sil.frontend.{Frontend, SilFrontend}
 
 class SiliconTests extends DefaultSilSuite {
-<<<<<<< HEAD
   private val siliconTestDirectories: Seq[String] = List("wands")
-  private val silTestDirectories: Seq[String] = List("all")
-=======
-  private val siliconTestDirectories: Seq[String] = Nil
   private val silTestDirectories: Seq[String] = List("all", "quantifiedpermissions")
->>>>>>> 0fcdceff
 
   override def testDirectories: Seq[String] = siliconTestDirectories ++ silTestDirectories
 
